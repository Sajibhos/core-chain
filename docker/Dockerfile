--- conflicted
+++ resolved
@@ -2,15 +2,10 @@
 
 RUN apk add --no-cache make cmake gcc musl-dev linux-headers git bash build-base libc-dev
 
-<<<<<<< HEAD
 ADD . /core
 WORKDIR /core
-=======
-ADD . /bsc
-WORKDIR /bsc
 ENV CGO_CFLAGS="-O -D__BLST_PORTABLE__" 
 ENV CGO_CFLAGS_ALLOW="-O -D__BLST_PORTABLE__"
->>>>>>> 7a19cd27
 RUN make geth
 RUN mv /core/build/bin/geth /usr/local/bin/geth
 
@@ -21,11 +16,7 @@
 
 RUN apk add --no-cache ca-certificates npm nodejs bash alpine-sdk expect
 
-<<<<<<< HEAD
 RUN git clone https://github.com/coredao-org/core-genesis-contract.git /root/genesis \
-=======
-RUN git clone https://github.com/bnb-chain/bsc-genesis-contract.git /root/genesis \
->>>>>>> 7a19cd27
     && cd /root/genesis && npm install
 
 COPY docker/init_holders.template /root/genesis/init_holders.template
