--- conflicted
+++ resolved
@@ -379,21 +379,8 @@
 		rules            = st.evm.ChainConfig().Rules(st.evm.Context.BlockNumber, st.evm.Context.Random != nil, st.evm.Context.Time)
 		contractCreation = msg.To == nil
 	)
-<<<<<<< HEAD
-
-=======
-	if st.evm.ChainConfig().IsNano(st.evm.Context.BlockNumber) {
-		for _, blackListAddr := range types.NanoBlackList {
-			if blackListAddr == msg.From {
-				return nil, fmt.Errorf("block blacklist account")
-			}
-			if msg.To != nil && *msg.To == blackListAddr {
-				return nil, fmt.Errorf("block blacklist account")
-			}
-		}
-	}
->>>>>>> 5e74ea65
-	// Check clauses 4-5, subtract intrinsic gas if everything is correct
+
+ 	// Check clauses 4-5, subtract intrinsic gas if everything is correct
 	gas, err := IntrinsicGas(msg.Data, msg.AccessList, contractCreation, rules.IsHomestead, rules.IsIstanbul, rules.IsShanghai)
 	if err != nil {
 		return nil, err
