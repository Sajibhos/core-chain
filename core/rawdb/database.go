// Copyright 2018 The go-ethereum Authors
// This file is part of the go-ethereum library.
//
// The go-ethereum library is free software: you can redistribute it and/or modify
// it under the terms of the GNU Lesser General Public License as published by
// the Free Software Foundation, either version 3 of the License, or
// (at your option) any later version.
//
// The go-ethereum library is distributed in the hope that it will be useful,
// but WITHOUT ANY WARRANTY; without even the implied warranty of
// MERCHANTABILITY or FITNESS FOR A PARTICULAR PURPOSE. See the
// GNU Lesser General Public License for more details.
//
// You should have received a copy of the GNU Lesser General Public License
// along with the go-ethereum library. If not, see <http://www.gnu.org/licenses/>.

package rawdb

import (
	"bytes"
	"errors"
	"fmt"
	"os"
	"path"
	"path/filepath"
	"strings"
	"time"

	"github.com/olekukonko/tablewriter"

	"github.com/ethereum/go-ethereum/common"
	"github.com/ethereum/go-ethereum/ethdb"
	"github.com/ethereum/go-ethereum/ethdb/leveldb"
	"github.com/ethereum/go-ethereum/ethdb/memorydb"
	"github.com/ethereum/go-ethereum/ethdb/pebble"
	"github.com/ethereum/go-ethereum/log"
)

// freezerdb is a database wrapper that enabled freezer data retrievals.
type freezerdb struct {
	ancientRoot string
	ethdb.KeyValueStore
	ethdb.AncientStore
	diffStore ethdb.KeyValueStore
}

// AncientDatadir returns the path of root ancient directory.
func (frdb *freezerdb) AncientDatadir() (string, error) {
	return frdb.ancientRoot, nil
}

// Close implements io.Closer, closing both the fast key-value store as well as
// the slow ancient tables.
func (frdb *freezerdb) Close() error {
	var errs []error
	if err := frdb.AncientStore.Close(); err != nil {
		errs = append(errs, err)
	}
	if err := frdb.KeyValueStore.Close(); err != nil {
		errs = append(errs, err)
	}
	if frdb.diffStore != nil {
		if err := frdb.diffStore.Close(); err != nil {
			errs = append(errs, err)
		}
	}
	if len(errs) != 0 {
		return fmt.Errorf("%v", errs)
	}
	return nil
}

func (frdb *freezerdb) DiffStore() ethdb.KeyValueStore {
	return frdb.diffStore
}

func (frdb *freezerdb) SetDiffStore(diff ethdb.KeyValueStore) {
	if frdb.diffStore != nil {
		frdb.diffStore.Close()
	}
	frdb.diffStore = diff
}

// Freeze is a helper method used for external testing to trigger and block until
// a freeze cycle completes, without having to sleep for a minute to trigger the
// automatic background run.
func (frdb *freezerdb) Freeze(threshold uint64) error {
	if frdb.AncientStore.(*chainFreezer).readonly {
		return errReadOnly
	}
	// Set the freezer threshold to a temporary value
	defer func(old uint64) {
		frdb.AncientStore.(*chainFreezer).threshold.Store(old)
	}(frdb.AncientStore.(*chainFreezer).threshold.Load())
	frdb.AncientStore.(*chainFreezer).threshold.Store(threshold)

	// Trigger a freeze cycle and block until it's done
	trigger := make(chan struct{}, 1)
	frdb.AncientStore.(*chainFreezer).trigger <- trigger
	<-trigger
	return nil
}

// nofreezedb is a database wrapper that disables freezer data retrievals.
type nofreezedb struct {
	ethdb.KeyValueStore
	diffStore ethdb.KeyValueStore
}

// HasAncient returns an error as we don't have a backing chain freezer.
func (db *nofreezedb) HasAncient(kind string, number uint64) (bool, error) {
	return false, errNotSupported
}

// Ancient returns an error as we don't have a backing chain freezer.
func (db *nofreezedb) Ancient(kind string, number uint64) ([]byte, error) {
	return nil, errNotSupported
}

// AncientRange returns an error as we don't have a backing chain freezer.
func (db *nofreezedb) AncientRange(kind string, start, max, maxByteSize uint64) ([][]byte, error) {
	return nil, errNotSupported
}

// Ancients returns an error as we don't have a backing chain freezer.
func (db *nofreezedb) Ancients() (uint64, error) {
	return 0, errNotSupported
}

// Ancients returns an error as we don't have a backing chain freezer.
func (db *nofreezedb) ItemAmountInAncient() (uint64, error) {
	return 0, errNotSupported
}

// Tail returns an error as we don't have a backing chain freezer.
func (db *nofreezedb) Tail() (uint64, error) {
	return 0, errNotSupported
}

// AncientSize returns an error as we don't have a backing chain freezer.
func (db *nofreezedb) AncientSize(kind string) (uint64, error) {
	return 0, errNotSupported
}

// ModifyAncients is not supported.
func (db *nofreezedb) ModifyAncients(func(ethdb.AncientWriteOp) error) (int64, error) {
	return 0, errNotSupported
}

// TruncateHead returns an error as we don't have a backing chain freezer.
func (db *nofreezedb) TruncateHead(items uint64) (uint64, error) {
	return 0, errNotSupported
}

// TruncateTail returns an error as we don't have a backing chain freezer.
func (db *nofreezedb) TruncateTail(items uint64) (uint64, error) {
	return 0, errNotSupported
}

// Sync returns an error as we don't have a backing chain freezer.
func (db *nofreezedb) Sync() error {
	return errNotSupported
}

func (db *nofreezedb) DiffStore() ethdb.KeyValueStore {
	return db.diffStore
}

func (db *nofreezedb) SetDiffStore(diff ethdb.KeyValueStore) {
	db.diffStore = diff
}

func (db *nofreezedb) ReadAncients(fn func(reader ethdb.AncientReaderOp) error) (err error) {
	// Unlike other ancient-related methods, this method does not return
	// errNotSupported when invoked.
	// The reason for this is that the caller might want to do several things:
	// 1. Check if something is in freezer,
	// 2. If not, check leveldb.
	//
	// This will work, since the ancient-checks inside 'fn' will return errors,
	// and the leveldb work will continue.
	//
	// If we instead were to return errNotSupported here, then the caller would
	// have to explicitly check for that, having an extra clause to do the
	// non-ancient operations.
	return fn(db)
}

func (db *nofreezedb) AncientOffSet() uint64 {
	return 0
}

// MigrateTable processes the entries in a given table in sequence
// converting them to a new format if they're of an old format.
func (db *nofreezedb) MigrateTable(kind string, convert convertLegacyFn) error {
	return errNotSupported
}

// AncientDatadir returns an error as we don't have a backing chain freezer.
func (db *nofreezedb) AncientDatadir() (string, error) {
	return "", errNotSupported
}

// NewDatabase creates a high level database on top of a given key-value data
// store without a freezer moving immutable chain segments into cold storage.
func NewDatabase(db ethdb.KeyValueStore) ethdb.Database {
	return &nofreezedb{KeyValueStore: db}
}

// NewFreezerDb only create a freezer without statedb.
func NewFreezerDb(db ethdb.KeyValueStore, frz, namespace string, readonly bool, newOffSet uint64) (*Freezer, error) {
	// Create the idle freezer instance, this operation should be atomic to avoid mismatch between offset and acientDB.
	frdb, err := NewFreezer(frz, namespace, readonly, newOffSet, freezerTableSize, chainFreezerNoSnappy)
	if err != nil {
		return nil, err
	}
	return frdb, nil
}

// resolveChainFreezerDir is a helper function which resolves the absolute path
// of chain freezer by considering backward compatibility.
//
// rules:
// 1. in path mode, block data is stored in chain dir and state data is in state dir.
// 2. in hash mode, block data is stored in chain dir or ancient dir(before big merge), no state dir.
func resolveChainFreezerDir(ancient string) string {
	// Check if the chain freezer is already present in the specified
	// sub folder, if not then two possibilities:
	// - chain freezer is not initialized
	// - chain freezer exists in legacy location (root ancient folder)
	chain := path.Join(ancient, chainFreezerName)
	state := path.Join(ancient, stateFreezerName)
	if common.FileExist(chain) {
		return chain
	}
	if common.FileExist(state) {
		return chain
	}
	if common.FileExist(ancient) {
		log.Info("Found legacy ancient chain path", "location", ancient)
		chain = ancient
	}
	return chain
}

// NewDatabaseWithFreezer creates a high level database on top of a given key-
// value data store with a freezer moving immutable chain segments into cold
// storage. The passed ancient indicates the path of root ancient directory
// where the chain freezer can be opened.
func NewDatabaseWithFreezer(db ethdb.KeyValueStore, ancient string, namespace string, readonly, disableFreeze, isLastOffset, pruneAncientData bool) (ethdb.Database, error) {
	var offset uint64
	// The offset of ancientDB should be handled differently in different scenarios.
	if isLastOffset {
		offset = ReadOffSetOfLastAncientFreezer(db)
	} else {
		offset = ReadOffSetOfCurrentAncientFreezer(db)
	}

	if pruneAncientData && !disableFreeze && !readonly {
		frdb, err := newPrunedFreezer(resolveChainFreezerDir(ancient), db, offset)
		if err != nil {
			return nil, err
		}

		go frdb.freeze()
		if !readonly {
			WriteAncientType(db, PruneFreezerType)
		}
		return &freezerdb{
			ancientRoot:   ancient,
			KeyValueStore: db,
			AncientStore:  frdb,
		}, nil
	}

	if pruneAncientData {
		log.Error("pruneancient not take effect, disableFreezer or readonly be set")
	}

	if prunedFrozen := ReadFrozenOfAncientFreezer(db); prunedFrozen > offset {
		offset = prunedFrozen
	}

	// Create the idle freezer instance
	frdb, err := newChainFreezer(resolveChainFreezerDir(ancient), namespace, readonly, offset)
	if err != nil {
		printChainMetadata(db)
		return nil, err
	}

	// Since the freezer can be stored separately from the user's key-value database,
	// there's a fairly high probability that the user requests invalid combinations
	// of the freezer and database. Ensure that we don't shoot ourselves in the foot
	// by serving up conflicting data, leading to both datastores getting corrupted.
	//
	//   - If both the freezer and key-value store is empty (no genesis), we just
	//     initialized a new empty freezer, so everything's fine.
	//   - If the key-value store is empty, but the freezer is not, we need to make
	//     sure the user's genesis matches the freezer. That will be checked in the
	//     blockchain, since we don't have the genesis block here (nor should we at
	//     this point care, the key-value/freezer combo is valid).
	//   - If neither the key-value store nor the freezer is empty, cross validate
	//     the genesis hashes to make sure they are compatible. If they are, also
	//     ensure that there's no gap between the freezer and subsequently leveldb.
	//   - If the key-value store is not empty, but the freezer is we might just be
	//     upgrading to the freezer release, or we might have had a small chain and
	//     not frozen anything yet. Ensure that no blocks are missing yet from the
	//     key-value store, since that would mean we already had an old freezer.

	// If the genesis hash is empty, we have a new key-value store, so nothing to
	// validate in this method. If, however, the genesis hash is not nil, compare
	// it to the freezer content.
	// Only to check the followings when offset equal to 0, otherwise the block number
	// in ancientdb did not start with 0, no genesis block in ancientdb as well.

	if kvgenesis, _ := db.Get(headerHashKey(0)); offset == 0 && len(kvgenesis) > 0 {
		if frozen, _ := frdb.Ancients(); frozen > 0 {
			// If the freezer already contains something, ensure that the genesis blocks
			// match, otherwise we might mix up freezers across chains and destroy both
			// the freezer and the key-value store.
			frgenesis, err := frdb.Ancient(ChainFreezerHashTable, 0)
			if err != nil {
				printChainMetadata(db)
				return nil, fmt.Errorf("failed to retrieve genesis from ancient %v", err)
			} else if !bytes.Equal(kvgenesis, frgenesis) {
				printChainMetadata(db)
				return nil, fmt.Errorf("genesis mismatch: %#x (leveldb) != %#x (ancients)", kvgenesis, frgenesis)
			}
			// Key-value store and freezer belong to the same network. Ensure that they
			// are contiguous, otherwise we might end up with a non-functional freezer.
			if kvhash, _ := db.Get(headerHashKey(frozen)); len(kvhash) == 0 {
				// Subsequent header after the freezer limit is missing from the database.
				// Reject startup if the database has a more recent head.
				if head := *ReadHeaderNumber(db, ReadHeadHeaderHash(db)); head > frozen-1 {
					// Find the smallest block stored in the key-value store
					// in range of [frozen, head]
					var number uint64
					for number = frozen; number <= head; number++ {
						if present, _ := db.Has(headerHashKey(number)); present {
							break
						}
					}
					// We are about to exit on error. Print database metdata before exiting
					printChainMetadata(db)
					return nil, fmt.Errorf("gap in the chain between ancients [0 - #%d] and leveldb [#%d - #%d] ",
						frozen-1, number, head)
				}
				// Database contains only older data than the freezer, this happens if the
				// state was wiped and reinited from an existing freezer.
			}
			// Otherwise, key-value store continues where the freezer left off, all is fine.
			// We might have duplicate blocks (crash after freezer write but before key-value
			// store deletion, but that's fine).
		} else {
			// If the freezer is empty, ensure nothing was moved yet from the key-value
			// store, otherwise we'll end up missing data. We check block #1 to decide
			// if we froze anything previously or not, but do take care of databases with
			// only the genesis block.
			if ReadHeadHeaderHash(db) != common.BytesToHash(kvgenesis) {
				// Key-value store contains more data than the genesis block, make sure we
				// didn't freeze anything yet.
				if kvblob, _ := db.Get(headerHashKey(1)); len(kvblob) == 0 {
					printChainMetadata(db)
					return nil, errors.New("ancient chain segments already extracted, please set --datadir.ancient to the correct path")
				}
				// Block #1 is still in the database, we're allowed to init a new freezer
			}
			// Otherwise, the head header is still the genesis, we're allowed to init a new
			// freezer.
		}
	}
	// no prune ancient start success
	if !readonly {
		WriteAncientType(db, EntireFreezerType)
	}
	// Freezer is consistent with the key-value database, permit combining the two
	if !disableFreeze && !frdb.readonly {
		frdb.wg.Add(1)
		go func() {
			frdb.freeze(db)
			frdb.wg.Done()
		}()
	}
	return &freezerdb{
		ancientRoot:   ancient,
		KeyValueStore: db,
		AncientStore:  frdb,
	}, nil
}

// NewMemoryDatabase creates an ephemeral in-memory key-value database without a
// freezer moving immutable chain segments into cold storage.
func NewMemoryDatabase() ethdb.Database {
	return NewDatabase(memorydb.New())
}

// NewMemoryDatabaseWithCap creates an ephemeral in-memory key-value database
// with an initial starting capacity, but without a freezer moving immutable
// chain segments into cold storage.
func NewMemoryDatabaseWithCap(size int) ethdb.Database {
	return NewDatabase(memorydb.NewWithCap(size))
}

// NewLevelDBDatabase creates a persistent key-value database without a freezer
// moving immutable chain segments into cold storage.
func NewLevelDBDatabase(file string, cache int, handles int, namespace string, readonly bool) (ethdb.Database, error) {
	db, err := leveldb.New(file, cache, handles, namespace, readonly)
	if err != nil {
		return nil, err
	}
	log.Info("Using LevelDB as the backing database")
	return NewDatabase(db), nil
}

// NewLevelDBDatabaseWithFreezer creates a persistent key-value database with a
// freezer moving immutable chain segments into cold storage. The passed ancient
// indicates the path of root ancient directory where the chain freezer can be
// opened.
// just used for test now
func NewLevelDBDatabaseWithFreezer(file string, cache int, handles int, ancient string, namespace string, readonly, disableFreeze, isLastOffset, pruneAncientData bool) (ethdb.Database, error) {
	kvdb, err := leveldb.New(file, cache, handles, namespace, readonly)
	if err != nil {
		return nil, err
	}
	frdb, err := NewDatabaseWithFreezer(kvdb, ancient, namespace, readonly, disableFreeze, isLastOffset, pruneAncientData)
	if err != nil {
		kvdb.Close()
		return nil, err
	}
	return frdb, nil
}

// NewPebbleDBDatabase creates a persistent key-value database without a freezer
// moving immutable chain segments into cold storage.
func NewPebbleDBDatabase(file string, cache int, handles int, namespace string, readonly bool) (ethdb.Database, error) {
	db, err := pebble.New(file, cache, handles, namespace, readonly)
	if err != nil {
		return nil, err
	}
	return NewDatabase(db), nil
}

const (
	dbPebble  = "pebble"
	dbLeveldb = "leveldb"
)

// hasPreexistingDb checks the given data directory whether a database is already
// instantiated at that location, and if so, returns the type of database (or the
// empty string).
func hasPreexistingDb(path string) string {
	if _, err := os.Stat(filepath.Join(path, "CURRENT")); err != nil {
		return "" // No pre-existing db
	}
	if matches, err := filepath.Glob(filepath.Join(path, "OPTIONS*")); len(matches) > 0 || err != nil {
		if err != nil {
			panic(err) // only possible if the pattern is malformed
		}
		return dbPebble
	}
	return dbLeveldb
}

// OpenOptions contains the options to apply when opening a database.
// OBS: If AncientsDirectory is empty, it indicates that no freezer is to be used.
type OpenOptions struct {
	Type              string // "leveldb" | "pebble"
	Directory         string // the datadir
	AncientsDirectory string // the ancients-dir
	Namespace         string // the namespace for database relevant metrics
	Cache             int    // the capacity(in megabytes) of the data caching
	Handles           int    // number of files to be open simultaneously
	ReadOnly          bool

	DisableFreeze    bool
	IsLastOffset     bool
	PruneAncientData bool
}

// openKeyValueDatabase opens a disk-based key-value database, e.g. leveldb or pebble.
//
//	                      type == null          type != null
//	                   +----------------------------------------
//	db is non-existent |  leveldb default  |  specified type
//	db is existent     |  from db         |  specified type (if compatible)
func openKeyValueDatabase(o OpenOptions) (ethdb.Database, error) {
	// Reject any unsupported database type
	if len(o.Type) != 0 && o.Type != dbLeveldb && o.Type != dbPebble {
		return nil, fmt.Errorf("unknown db.engine %v", o.Type)
	}
	// Retrieve any pre-existing database's type and use that or the requested one
	// as long as there's no conflict between the two types
	existingDb := hasPreexistingDb(o.Directory)
	if len(existingDb) != 0 && len(o.Type) != 0 && o.Type != existingDb {
		return nil, fmt.Errorf("db.engine choice was %v but found pre-existing %v database in specified data directory", o.Type, existingDb)
	}
	if o.Type == dbPebble || existingDb == dbPebble {
		log.Info("Using pebble as the backing database")
		return NewPebbleDBDatabase(o.Directory, o.Cache, o.Handles, o.Namespace, o.ReadOnly)
	}
	if o.Type == dbLeveldb || existingDb == dbLeveldb {
		log.Info("Using leveldb as the backing database")
		return NewLevelDBDatabase(o.Directory, o.Cache, o.Handles, o.Namespace, o.ReadOnly)
	}
	// No pre-existing database, no user-requested one either. Default to Pebble
	// on supported platforms and LevelDB on anything else.
	// 	log.Info("Defaulting to pebble as the backing database")
	// 	return NewPebbleDBDatabase(o.Directory, o.Cache, o.Handles, o.Namespace, o.ReadOnly)
	log.Info("Defaulting to leveldb as the backing database")
	return NewLevelDBDatabase(o.Directory, o.Cache, o.Handles, o.Namespace, o.ReadOnly)
}

// Open opens both a disk-based key-value database such as leveldb or pebble, but also
// integrates it with a freezer database -- if the AncientDir option has been
// set on the provided OpenOptions.
// The passed o.AncientDir indicates the path of root ancient directory where
// the chain freezer can be opened.
func Open(o OpenOptions) (ethdb.Database, error) {
	kvdb, err := openKeyValueDatabase(o)
	if err != nil {
		return nil, err
	}
	if ReadAncientType(kvdb) == PruneFreezerType {
		if !o.PruneAncientData {
			log.Warn("Disk db is pruned")
		}
	}
	if len(o.AncientsDirectory) == 0 {
		return kvdb, nil
	}
	frdb, err := NewDatabaseWithFreezer(kvdb, o.AncientsDirectory, o.Namespace, o.ReadOnly, o.DisableFreeze, o.IsLastOffset, o.PruneAncientData)
	if err != nil {
		kvdb.Close()
		return nil, err
	}
	return frdb, nil
}

type counter uint64

func (c counter) String() string {
	return fmt.Sprintf("%d", c)
}

func (c counter) Percentage(current uint64) string {
	return fmt.Sprintf("%d", current*100/uint64(c))
}

// stat stores sizes and count for a parameter
type stat struct {
	size  common.StorageSize
	count counter
}

// Add size to the stat and increase the counter by 1
func (s *stat) Add(size common.StorageSize) {
	s.size += size
	s.count++
}

func (s *stat) Size() string {
	return s.size.String()
}

func (s *stat) Count() string {
	return s.count.String()
}

func AncientInspect(db ethdb.Database) error {
	offset := counter(ReadOffSetOfCurrentAncientFreezer(db))
	// Get number of ancient rows inside the freezer.
	ancients := counter(0)
	if count, err := db.ItemAmountInAncient(); err != nil {
		log.Error("failed to get the items amount in ancientDB", "err", err)
		return err
	} else {
		ancients = counter(count)
	}
	var endNumber counter
	if offset+ancients <= 0 {
		endNumber = 0
	} else {
		endNumber = offset + ancients - 1
	}
	stats := [][]string{
		{"Offset/StartBlockNumber", "Offset/StartBlockNumber of ancientDB", offset.String()},
		{"Amount of remained items in AncientStore", "Remaining items of ancientDB", ancients.String()},
		{"The last BlockNumber within ancientDB", "The last BlockNumber", endNumber.String()},
	}
	table := tablewriter.NewWriter(os.Stdout)
	table.SetHeader([]string{"Database", "Category", "Items"})
	table.SetFooter([]string{"", "AncientStore information", ""})
	table.AppendBulk(stats)
	table.Render()

	return nil
}

func PruneHashTrieNodeInDataBase(db ethdb.Database) error {
	it := db.NewIterator([]byte{}, []byte{})
	defer it.Release()

	total_num := 0
	for it.Next() {
		var key = it.Key()
		switch {
		case IsLegacyTrieNode(key, it.Value()):
			db.Delete(key)
			total_num++
			if total_num%100000 == 0 {
				log.Info("Pruning hash-base state trie nodes", "Complete progress: ", total_num)
			}
		default:
			continue
		}
	}
	log.Info("Pruning hash-base state trie nodes", "Complete progress", total_num)
	return nil
}

// InspectDatabase traverses the entire database and checks the size
// of all different categories of data.
func InspectDatabase(db ethdb.Database, keyPrefix, keyStart []byte) error {
	it := db.NewIterator(keyPrefix, keyStart)
	defer it.Release()

	var (
		count  int64
		start  = time.Now()
		logged = time.Now()

		// Key-value store statistics
		headers         stat
		bodies          stat
		receipts        stat
		tds             stat
		numHashPairings stat
		hashNumPairings stat
		legacyTries     stat
		stateLookups    stat
		accountTries    stat
		storageTries    stat
		codes           stat
		txLookups       stat
		accountSnaps    stat
		storageSnaps    stat
		preimages       stat
		bloomBits       stat
		cliqueSnaps     stat
		satoshiSnaps    stat

		// Les statistic
		chtTrieNodes   stat
		bloomTrieNodes stat

		// Meta- and unaccounted data
		metadata    stat
		unaccounted stat

		// Totals
		total common.StorageSize
	)
	// Inspect key-value database first.
	for it.Next() {
		var (
			key  = it.Key()
			size = common.StorageSize(len(key) + len(it.Value()))
		)
		total += size
		switch {
		case bytes.HasPrefix(key, headerPrefix) && len(key) == (len(headerPrefix)+8+common.HashLength):
			headers.Add(size)
		case bytes.HasPrefix(key, blockBodyPrefix) && len(key) == (len(blockBodyPrefix)+8+common.HashLength):
			bodies.Add(size)
		case bytes.HasPrefix(key, blockReceiptsPrefix) && len(key) == (len(blockReceiptsPrefix)+8+common.HashLength):
			receipts.Add(size)
		case bytes.HasPrefix(key, headerPrefix) && bytes.HasSuffix(key, headerTDSuffix):
			tds.Add(size)
		case bytes.HasPrefix(key, headerPrefix) && bytes.HasSuffix(key, headerHashSuffix):
			numHashPairings.Add(size)
		case bytes.HasPrefix(key, headerNumberPrefix) && len(key) == (len(headerNumberPrefix)+common.HashLength):
			hashNumPairings.Add(size)
		case IsLegacyTrieNode(key, it.Value()):
			legacyTries.Add(size)
		case bytes.HasPrefix(key, stateIDPrefix) && len(key) == len(stateIDPrefix)+common.HashLength:
			stateLookups.Add(size)
		case IsAccountTrieNode(key):
			accountTries.Add(size)
		case IsStorageTrieNode(key):
			storageTries.Add(size)
		case bytes.HasPrefix(key, CodePrefix) && len(key) == len(CodePrefix)+common.HashLength:
			codes.Add(size)
		case bytes.HasPrefix(key, txLookupPrefix) && len(key) == (len(txLookupPrefix)+common.HashLength):
			txLookups.Add(size)
		case bytes.HasPrefix(key, SnapshotAccountPrefix) && len(key) == (len(SnapshotAccountPrefix)+common.HashLength):
			accountSnaps.Add(size)
		case bytes.HasPrefix(key, SnapshotStoragePrefix) && len(key) == (len(SnapshotStoragePrefix)+2*common.HashLength):
			storageSnaps.Add(size)
		case bytes.HasPrefix(key, PreimagePrefix) && len(key) == (len(PreimagePrefix)+common.HashLength):
			preimages.Add(size)
		case bytes.HasPrefix(key, configPrefix) && len(key) == (len(configPrefix)+common.HashLength):
			metadata.Add(size)
		case bytes.HasPrefix(key, genesisPrefix) && len(key) == (len(genesisPrefix)+common.HashLength):
			metadata.Add(size)
		case bytes.HasPrefix(key, bloomBitsPrefix) && len(key) == (len(bloomBitsPrefix)+10+common.HashLength):
			bloomBits.Add(size)
		case bytes.HasPrefix(key, BloomBitsIndexPrefix):
			bloomBits.Add(size)
		case bytes.HasPrefix(key, CliqueSnapshotPrefix) && len(key) == 7+common.HashLength:
			cliqueSnaps.Add(size)
<<<<<<< HEAD
		case bytes.HasPrefix(key, []byte("satoshi-")) && len(key) == 8+common.HashLength:
			satoshiSnaps.Add(size)

		case bytes.HasPrefix(key, []byte("cht-")) ||
			bytes.HasPrefix(key, []byte("chtIndexV2-")) ||
			bytes.HasPrefix(key, []byte("chtRootV2-")): // Canonical hash trie
=======
		case bytes.HasPrefix(key, ParliaSnapshotPrefix) && len(key) == 7+common.HashLength:
			parliaSnaps.Add(size)
		case bytes.HasPrefix(key, ChtTablePrefix) ||
			bytes.HasPrefix(key, ChtIndexTablePrefix) ||
			bytes.HasPrefix(key, ChtPrefix): // Canonical hash trie
>>>>>>> 5e74ea65
			chtTrieNodes.Add(size)
		case bytes.HasPrefix(key, BloomTrieTablePrefix) ||
			bytes.HasPrefix(key, BloomTrieIndexPrefix) ||
			bytes.HasPrefix(key, BloomTriePrefix): // Bloomtrie sub
			bloomTrieNodes.Add(size)
		default:
			var accounted bool
			for _, meta := range [][]byte{
				databaseVersionKey, headHeaderKey, headBlockKey, headFastBlockKey,
				lastPivotKey, fastTrieProgressKey, snapshotDisabledKey, SnapshotRootKey, snapshotJournalKey,
				snapshotGeneratorKey, snapshotRecoveryKey, txIndexTailKey, fastTxLookupLimitKey,
				uncleanShutdownKey, badBlockKey, transitionStatusKey, skeletonSyncStatusKey,
				persistentStateIDKey, trieJournalKey, snapshotSyncStatusKey,
			} {
				if bytes.Equal(key, meta) {
					metadata.Add(size)
					accounted = true
					break
				}
			}
			if !accounted {
				unaccounted.Add(size)
			}
		}
		count++
		if count%1000 == 0 && time.Since(logged) > 8*time.Second {
			log.Info("Inspecting database", "count", count, "elapsed", common.PrettyDuration(time.Since(start)))
			logged = time.Now()
		}
	}
	// Display the database statistic of key-value store.
	stats := [][]string{
		{"Key-Value store", "Headers", headers.Size(), headers.Count()},
		{"Key-Value store", "Bodies", bodies.Size(), bodies.Count()},
		{"Key-Value store", "Receipt lists", receipts.Size(), receipts.Count()},
		{"Key-Value store", "Difficulties", tds.Size(), tds.Count()},
		{"Key-Value store", "Block number->hash", numHashPairings.Size(), numHashPairings.Count()},
		{"Key-Value store", "Block hash->number", hashNumPairings.Size(), hashNumPairings.Count()},
		{"Key-Value store", "Transaction index", txLookups.Size(), txLookups.Count()},
		{"Key-Value store", "Bloombit index", bloomBits.Size(), bloomBits.Count()},
		{"Key-Value store", "Contract codes", codes.Size(), codes.Count()},
		{"Key-Value store", "Hash trie nodes", legacyTries.Size(), legacyTries.Count()},
		{"Key-Value store", "Path trie state lookups", stateLookups.Size(), stateLookups.Count()},
		{"Key-Value store", "Path trie account nodes", accountTries.Size(), accountTries.Count()},
		{"Key-Value store", "Path trie storage nodes", storageTries.Size(), storageTries.Count()},
		{"Key-Value store", "Trie preimages", preimages.Size(), preimages.Count()},
		{"Key-Value store", "Account snapshot", accountSnaps.Size(), accountSnaps.Count()},
		{"Key-Value store", "Storage snapshot", storageSnaps.Size(), storageSnaps.Count()},
		{"Key-Value store", "Clique snapshots", cliqueSnaps.Size(), cliqueSnaps.Count()},
		{"Key-Value store", "Satoshi snapshots", satoshiSnaps.Size(), satoshiSnaps.Count()},
		{"Key-Value store", "Singleton metadata", metadata.Size(), metadata.Count()},
		{"Light client", "CHT trie nodes", chtTrieNodes.Size(), chtTrieNodes.Count()},
		{"Light client", "Bloom trie nodes", bloomTrieNodes.Size(), bloomTrieNodes.Count()},
	}
	// Inspect all registered append-only file store then.
	ancients, err := inspectFreezers(db)
	if err != nil {
		return err
	}
	for _, ancient := range ancients {
		for _, table := range ancient.sizes {
			stats = append(stats, []string{
				fmt.Sprintf("Ancient store (%s)", strings.Title(ancient.name)),
				strings.Title(table.name),
				table.size.String(),
				fmt.Sprintf("%d", ancient.count()),
			})
		}
		total += ancient.size()
	}
	table := tablewriter.NewWriter(os.Stdout)
	table.SetHeader([]string{"Database", "Category", "Size", "Items"})
	table.SetFooter([]string{"", "Total", total.String(), " "})
	table.AppendBulk(stats)
	table.Render()

	if unaccounted.size > 0 {
		log.Error("Database contains unaccounted data", "size", unaccounted.size, "count", unaccounted.count)
	}
	return nil
}

// printChainMetadata prints out chain metadata to stderr.
func printChainMetadata(db ethdb.KeyValueStore) {
	fmt.Fprintf(os.Stderr, "Chain metadata\n")
	for _, v := range ReadChainMetadata(db) {
		fmt.Fprintf(os.Stderr, "  %s\n", strings.Join(v, ": "))
	}
	fmt.Fprintf(os.Stderr, "\n\n")
}

// ReadChainMetadata returns a set of key/value pairs that contains informatin
// about the database chain status. This can be used for diagnostic purposes
// when investigating the state of the node.
func ReadChainMetadata(db ethdb.KeyValueStore) [][]string {
	pp := func(val *uint64) string {
		if val == nil {
			return "<nil>"
		}
		return fmt.Sprintf("%d (%#x)", *val, *val)
	}
	data := [][]string{
		{"databaseVersion", pp(ReadDatabaseVersion(db))},
		{"headBlockHash", fmt.Sprintf("%v", ReadHeadBlockHash(db))},
		{"headFastBlockHash", fmt.Sprintf("%v", ReadHeadFastBlockHash(db))},
		{"headHeaderHash", fmt.Sprintf("%v", ReadHeadHeaderHash(db))},
		{"lastPivotNumber", pp(ReadLastPivotNumber(db))},
		{"len(snapshotSyncStatus)", fmt.Sprintf("%d bytes", len(ReadSnapshotSyncStatus(db)))},
		{"snapshotDisabled", fmt.Sprintf("%v", ReadSnapshotDisabled(db))},
		{"snapshotJournal", fmt.Sprintf("%d bytes", len(ReadSnapshotJournal(db)))},
		{"snapshotRecoveryNumber", pp(ReadSnapshotRecoveryNumber(db))},
		{"snapshotRoot", fmt.Sprintf("%v", ReadSnapshotRoot(db))},
		{"txIndexTail", pp(ReadTxIndexTail(db))},
		{"fastTxLookupLimit", pp(ReadFastTxLookupLimit(db))},
	}
	return data
}<|MERGE_RESOLUTION|>--- conflicted
+++ resolved
@@ -708,20 +708,11 @@
 			bloomBits.Add(size)
 		case bytes.HasPrefix(key, CliqueSnapshotPrefix) && len(key) == 7+common.HashLength:
 			cliqueSnaps.Add(size)
-<<<<<<< HEAD
-		case bytes.HasPrefix(key, []byte("satoshi-")) && len(key) == 8+common.HashLength:
+		case bytes.HasPrefix(key, SatoshiSnapshotPrefix) && len(key) == 7+common.HashLength:
 			satoshiSnaps.Add(size)
-
-		case bytes.HasPrefix(key, []byte("cht-")) ||
-			bytes.HasPrefix(key, []byte("chtIndexV2-")) ||
-			bytes.HasPrefix(key, []byte("chtRootV2-")): // Canonical hash trie
-=======
-		case bytes.HasPrefix(key, ParliaSnapshotPrefix) && len(key) == 7+common.HashLength:
-			parliaSnaps.Add(size)
 		case bytes.HasPrefix(key, ChtTablePrefix) ||
 			bytes.HasPrefix(key, ChtIndexTablePrefix) ||
 			bytes.HasPrefix(key, ChtPrefix): // Canonical hash trie
->>>>>>> 5e74ea65
 			chtTrieNodes.Add(size)
 		case bytes.HasPrefix(key, BloomTrieTablePrefix) ||
 			bytes.HasPrefix(key, BloomTrieIndexPrefix) ||
