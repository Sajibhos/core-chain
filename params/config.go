// Copyright 2016 The go-ethereum Authors
// This file is part of the go-ethereum library.
//
// The go-ethereum library is free software: you can redistribute it and/or modify
// it under the terms of the GNU Lesser General Public License as published by
// the Free Software Foundation, either version 3 of the License, or
// (at your option) any later version.
//
// The go-ethereum library is distributed in the hope that it will be useful,
// but WITHOUT ANY WARRANTY; without even the implied warranty of
// MERCHANTABILITY or FITNESS FOR A PARTICULAR PURPOSE. See the
// GNU Lesser General Public License for more details.
//
// You should have received a copy of the GNU Lesser General Public License
// along with the go-ethereum library. If not, see <http://www.gnu.org/licenses/>.

package params

import (
	"encoding/binary"
	"fmt"
	"math/big"

	"golang.org/x/crypto/sha3"

	"github.com/ethereum/go-ethereum/common"
)

// Genesis hashes to enforce below configs on.
var (
	MainnetGenesisHash = common.HexToHash("0xd4e56740f876aef8c010b86a40d5f56745a118d0906a34e69aec8c0db1cb8fa3")

	CoreGenesisHash    = common.HexToHash("0xf7fc87f11e61508a5828cd1508060ed1714c8d32a92744ae10acb43c953357ad")
	BuffaloGenesisHash = common.HexToHash("0xd90508c51efd64e75363cdf51114d9f2a90a79e6cd0f78f3c3038b47695c034a")
)

// TrustedCheckpoints associates each known checkpoint with the genesis hash of
// the chain it belongs to.
var TrustedCheckpoints = map[common.Hash]*TrustedCheckpoint{
	MainnetGenesisHash: MainnetTrustedCheckpoint,
}

// CheckpointOracles associates each known checkpoint oracles with the genesis hash of
// the chain it belongs to.
var CheckpointOracles = map[common.Hash]*CheckpointOracleConfig{
	MainnetGenesisHash: MainnetCheckpointOracle,
}

var (
	// MainnetChainConfig is the chain parameters to run a node on the main network.
	MainnetChainConfig = &ChainConfig{
		ChainID:             big.NewInt(1),
		HomesteadBlock:      big.NewInt(1_150_000),
		DAOForkBlock:        big.NewInt(1_920_000),
		DAOForkSupport:      true,
		EIP150Block:         big.NewInt(2_463_000),
		EIP150Hash:          common.HexToHash("0x2086799aeebeae135c246c65021c82b4e15a2c451340993aacfd2751886514f0"),
		EIP155Block:         big.NewInt(2_675_000),
		EIP158Block:         big.NewInt(2_675_000),
		ByzantiumBlock:      big.NewInt(4_370_000),
		ConstantinopleBlock: big.NewInt(7_280_000),
		PetersburgBlock:     big.NewInt(7_280_000),
		IstanbulBlock:       big.NewInt(9_069_000),
		MuirGlacierBlock:    big.NewInt(9_200_000),
		BerlinBlock:         big.NewInt(12_244_000),
		LondonBlock:         big.NewInt(12_965_000),
		ArrowGlacierBlock:   big.NewInt(13_773_000),
		Ethash:              new(EthashConfig),
	}

	// just for prysm compile pass
	// RopstenChainConfig contains the chain parameters to run a node on the Ropsten test network.
	RopstenChainConfig = &ChainConfig{
		ChainID:                 big.NewInt(3),
		HomesteadBlock:          big.NewInt(0),
		DAOForkBlock:            nil,
		DAOForkSupport:          true,
		EIP150Block:             big.NewInt(0),
		EIP150Hash:              common.HexToHash("0x41941023680923e0fe4d74a34bdac8141f2540e3ae90623718e47d66d1ca4a2d"),
		EIP155Block:             big.NewInt(10),
		EIP158Block:             big.NewInt(10),
		ByzantiumBlock:          big.NewInt(1_700_000),
		ConstantinopleBlock:     big.NewInt(4_230_000),
		PetersburgBlock:         big.NewInt(4_939_394),
		IstanbulBlock:           big.NewInt(6_485_846),
		MuirGlacierBlock:        big.NewInt(7_117_117),
		BerlinBlock:             big.NewInt(9_812_189),
		LondonBlock:             big.NewInt(10_499_401),
		TerminalTotalDifficulty: new(big.Int).SetUint64(50_000_000_000_000_000),
		Ethash:                  new(EthashConfig),
	}

	// just for prysm compile pass
	// SepoliaChainConfig contains the chain parameters to run a node on the Sepolia test network.
	SepoliaChainConfig = &ChainConfig{
		ChainID:             big.NewInt(11155111),
		HomesteadBlock:      big.NewInt(0),
		DAOForkBlock:        nil,
		DAOForkSupport:      true,
		EIP150Block:         big.NewInt(0),
		EIP155Block:         big.NewInt(0),
		EIP158Block:         big.NewInt(0),
		ByzantiumBlock:      big.NewInt(0),
		ConstantinopleBlock: big.NewInt(0),
		PetersburgBlock:     big.NewInt(0),
		IstanbulBlock:       big.NewInt(0),
		MuirGlacierBlock:    big.NewInt(0),
		BerlinBlock:         big.NewInt(0),
		MirrorSyncBlock:     big.NewInt(0),
		BrunoBlock:          big.NewInt(0),
		EulerBlock:          big.NewInt(0),
		LondonBlock:         big.NewInt(0),
		Ethash:              new(EthashConfig),
	}

	// just for prysm compile pass
	// GoerliChainConfig contains the chain parameters to run a node on the Görli test network.
	GoerliChainConfig = &ChainConfig{
		ChainID:             big.NewInt(5),
		HomesteadBlock:      big.NewInt(0),
		DAOForkBlock:        nil,
		DAOForkSupport:      true,
		EIP150Block:         big.NewInt(0),
		EIP155Block:         big.NewInt(0),
		EIP158Block:         big.NewInt(0),
		ByzantiumBlock:      big.NewInt(0),
		ConstantinopleBlock: big.NewInt(0),
		PetersburgBlock:     big.NewInt(0),
		RamanujanBlock:      big.NewInt(0),
		NielsBlock:          big.NewInt(0),
		MirrorSyncBlock:     big.NewInt(0),
		BrunoBlock:          big.NewInt(0),
		EulerBlock:          big.NewInt(0),
		IstanbulBlock:       big.NewInt(1_561_651),
		MuirGlacierBlock:    nil,
		BerlinBlock:         big.NewInt(4_460_644),
		LondonBlock:         big.NewInt(5_062_605),
		ArrowGlacierBlock:   nil,
		Clique: &CliqueConfig{
			Period: 15,
			Epoch:  30000,
		},
	}

	// MainnetTrustedCheckpoint contains the light client trusted checkpoint for the main network.
	MainnetTrustedCheckpoint = &TrustedCheckpoint{
		SectionIndex: 413,
		SectionHead:  common.HexToHash("0x8aa8e64ceadcdc5f23bc41d2acb7295a261a5cf680bb00a34f0e01af08200083"),
		CHTRoot:      common.HexToHash("0x008af584d385a2610706c5a439d39f15ddd4b691c5d42603f65ae576f703f477"),
		BloomRoot:    common.HexToHash("0x5a081af71a588f4d90bced242545b08904ad4fb92f7effff2ceb6e50e6dec157"),
	}

	// MainnetCheckpointOracle contains a set of configs for the main network oracle.
	MainnetCheckpointOracle = &CheckpointOracleConfig{
		Address: common.HexToAddress("0x9a9070028361F7AAbeB3f2F2Dc07F82C4a98A02a"),
		Signers: []common.Address{
			common.HexToAddress("0x1b2C260efc720BE89101890E4Db589b44E950527"), // Peter
			common.HexToAddress("0x78d1aD571A1A09D60D9BBf25894b44e4C8859595"), // Martin
			common.HexToAddress("0x286834935f4A8Cfb4FF4C77D5770C2775aE2b0E7"), // Zsolt
			common.HexToAddress("0xb86e2B0Ab5A4B1373e40c51A7C712c70Ba2f9f8E"), // Gary
			common.HexToAddress("0x0DF8fa387C602AE62559cC4aFa4972A7045d6707"), // Guillaume
		},
		Threshold: 2,
	}

	// RopstenChainConfig contains the chain parameters to run a node on the Ropsten test network.
	RopstenChainConfig = &ChainConfig{
		ChainID:             big.NewInt(3),
		HomesteadBlock:      big.NewInt(0),
		DAOForkBlock:        nil,
		DAOForkSupport:      true,
		EIP150Block:         big.NewInt(0),
		EIP150Hash:          common.HexToHash("0x41941023680923e0fe4d74a34bdac8141f2540e3ae90623718e47d66d1ca4a2d"),
		EIP155Block:         big.NewInt(10),
		EIP158Block:         big.NewInt(10),
		ByzantiumBlock:      big.NewInt(1_700_000),
		ConstantinopleBlock: big.NewInt(4_230_000),
		PetersburgBlock:     big.NewInt(4_939_394),
		IstanbulBlock:       big.NewInt(6_485_846),
		MuirGlacierBlock:    big.NewInt(7_117_117),
		BerlinBlock:         big.NewInt(9_812_189),
		LondonBlock:         big.NewInt(10_499_401),
		Ethash:              new(EthashConfig),
	}

	// RopstenTrustedCheckpoint contains the light client trusted checkpoint for the Ropsten test network.
	RopstenTrustedCheckpoint = &TrustedCheckpoint{
		SectionIndex: 346,
		SectionHead:  common.HexToHash("0xafa0384ebd13a751fb7475aaa7fc08ac308925c8b2e2195bca2d4ab1878a7a84"),
		CHTRoot:      common.HexToHash("0x522ae1f334bfa36033b2315d0b9954052780700b69448ecea8d5877e0f7ee477"),
		BloomRoot:    common.HexToHash("0x4093fd53b0d2cc50181dca353fe66f03ae113e7cb65f869a4dfb5905de6a0493"),
	}

	// RopstenCheckpointOracle contains a set of configs for the Ropsten test network oracle.
	RopstenCheckpointOracle = &CheckpointOracleConfig{
		Address: common.HexToAddress("0xEF79475013f154E6A65b54cB2742867791bf0B84"),
		Signers: []common.Address{
			common.HexToAddress("0x32162F3581E88a5f62e8A61892B42C46E2c18f7b"), // Peter
			common.HexToAddress("0x78d1aD571A1A09D60D9BBf25894b44e4C8859595"), // Martin
			common.HexToAddress("0x286834935f4A8Cfb4FF4C77D5770C2775aE2b0E7"), // Zsolt
			common.HexToAddress("0xb86e2B0Ab5A4B1373e40c51A7C712c70Ba2f9f8E"), // Gary
			common.HexToAddress("0x0DF8fa387C602AE62559cC4aFa4972A7045d6707"), // Guillaume
		},
		Threshold: 2,
	}

	// SepoliaChainConfig contains the chain parameters to run a node on the Sepolia test network.
	SepoliaChainConfig = &ChainConfig{
		ChainID:             big.NewInt(11155111),
		HomesteadBlock:      big.NewInt(0),
		DAOForkBlock:        nil,
		DAOForkSupport:      true,
		EIP150Block:         big.NewInt(0),
		EIP155Block:         big.NewInt(0),
		EIP158Block:         big.NewInt(0),
		ByzantiumBlock:      big.NewInt(0),
		ConstantinopleBlock: big.NewInt(0),
		PetersburgBlock:     big.NewInt(0),
		IstanbulBlock:       big.NewInt(0),
		MuirGlacierBlock:    big.NewInt(0),
		BerlinBlock:         big.NewInt(0),
		LondonBlock:         big.NewInt(0),
		Ethash:              new(EthashConfig),
	}

	// SepoliaTrustedCheckpoint contains the light client trusted checkpoint for the Sepolia test network.
	SepoliaTrustedCheckpoint = &TrustedCheckpoint{
		SectionIndex: 1,
		SectionHead:  common.HexToHash("0x5dde65e28745b10ff9e9b86499c3a3edc03587b27a06564a4342baf3a37de869"),
		CHTRoot:      common.HexToHash("0x042a0d914f7baa4f28f14d12291e5f346e88c5b9d95127bf5422a8afeacd27e8"),
		BloomRoot:    common.HexToHash("0x56e81f171bcc55a6ff8345e692c0f86e5b48e01b996cadc001622fb5e363b421"),
	}

	// RinkebyChainConfig contains the chain parameters to run a node on the Rinkeby test network.
	RinkebyChainConfig = &ChainConfig{
		ChainID:             big.NewInt(4),
		HomesteadBlock:      big.NewInt(1),
		DAOForkBlock:        nil,
		DAOForkSupport:      true,
		EIP150Block:         big.NewInt(2),
		EIP150Hash:          common.HexToHash("0x9b095b36c15eaf13044373aef8ee0bd3a382a5abb92e402afa44b8249c3a90e9"),
		EIP155Block:         big.NewInt(3),
		EIP158Block:         big.NewInt(3),
		ByzantiumBlock:      big.NewInt(1_035_301),
		ConstantinopleBlock: big.NewInt(3_660_663),
		PetersburgBlock:     big.NewInt(4_321_234),
		IstanbulBlock:       big.NewInt(5_435_345),
		MuirGlacierBlock:    nil,
		BerlinBlock:         big.NewInt(8_290_928),
		LondonBlock:         big.NewInt(8_897_988),
		ArrowGlacierBlock:   nil,
		Clique: &CliqueConfig{
			Period: 15,
			Epoch:  30000,
		},
	}

	// RinkebyTrustedCheckpoint contains the light client trusted checkpoint for the Rinkeby test network.
	RinkebyTrustedCheckpoint = &TrustedCheckpoint{
		SectionIndex: 292,
		SectionHead:  common.HexToHash("0x4185c2f1bb85ecaa04409d1008ff0761092ea2e94e8a71d64b1a5abc37b81414"),
		CHTRoot:      common.HexToHash("0x03b0191e6140effe0b88bb7c97bfb794a275d3543cb3190662fb72d9beea423c"),
		BloomRoot:    common.HexToHash("0x3d5f6edccc87536dcbc0dd3aae97a318205c617dd3957b4261470c71481629e2"),
	}

	// RinkebyCheckpointOracle contains a set of configs for the Rinkeby test network oracle.
	RinkebyCheckpointOracle = &CheckpointOracleConfig{
		Address: common.HexToAddress("0xebe8eFA441B9302A0d7eaECc277c09d20D684540"),
		Signers: []common.Address{
			common.HexToAddress("0xd9c9cd5f6779558b6e0ed4e6acf6b1947e7fa1f3"), // Peter
			common.HexToAddress("0x78d1aD571A1A09D60D9BBf25894b44e4C8859595"), // Martin
			common.HexToAddress("0x286834935f4A8Cfb4FF4C77D5770C2775aE2b0E7"), // Zsolt
			common.HexToAddress("0xb86e2B0Ab5A4B1373e40c51A7C712c70Ba2f9f8E"), // Gary
		},
		Threshold: 2,
	}

	// GoerliChainConfig contains the chain parameters to run a node on the Görli test network.
	GoerliChainConfig = &ChainConfig{
		ChainID:             big.NewInt(5),
		HomesteadBlock:      big.NewInt(0),
		DAOForkBlock:        nil,
		DAOForkSupport:      true,
		EIP150Block:         big.NewInt(0),
		EIP155Block:         big.NewInt(0),
		EIP158Block:         big.NewInt(0),
		ByzantiumBlock:      big.NewInt(0),
		ConstantinopleBlock: big.NewInt(0),
		PetersburgBlock:     big.NewInt(0),
		IstanbulBlock:       big.NewInt(1_561_651),
		MuirGlacierBlock:    nil,
		BerlinBlock:         big.NewInt(4_460_644),
		LondonBlock:         big.NewInt(5_062_605),
		ArrowGlacierBlock:   nil,
		Clique: &CliqueConfig{
			Period: 15,
			Epoch:  30000,
		},
	}

	// GoerliTrustedCheckpoint contains the light client trusted checkpoint for the Görli test network.
	GoerliTrustedCheckpoint = &TrustedCheckpoint{
		SectionIndex: 176,
		SectionHead:  common.HexToHash("0x2de018858528434f93adb40b1f03f2304a86d31b4ef2b1f930da0134f5c32427"),
		CHTRoot:      common.HexToHash("0x8c17e497d38088321c147abe4acbdfb3c0cab7d7a2b97e07404540f04d12747e"),
		BloomRoot:    common.HexToHash("0x02a41b6606bd3f741bd6ae88792d75b1ad8cf0ea5e28fbaa03bc8b95cbd20034"),
	}

	// GoerliCheckpointOracle contains a set of configs for the Goerli test network oracle.
	GoerliCheckpointOracle = &CheckpointOracleConfig{
		Address: common.HexToAddress("0x18CA0E045F0D772a851BC7e48357Bcaab0a0795D"),
		Signers: []common.Address{
			common.HexToAddress("0x4769bcaD07e3b938B7f43EB7D278Bc7Cb9efFb38"), // Peter
			common.HexToAddress("0x78d1aD571A1A09D60D9BBf25894b44e4C8859595"), // Martin
			common.HexToAddress("0x286834935f4A8Cfb4FF4C77D5770C2775aE2b0E7"), // Zsolt
			common.HexToAddress("0xb86e2B0Ab5A4B1373e40c51A7C712c70Ba2f9f8E"), // Gary
			common.HexToAddress("0x0DF8fa387C602AE62559cC4aFa4972A7045d6707"), // Guillaume
		},
		Threshold: 2,
	}
	CoreChainConfig = &ChainConfig{
		ChainID:             big.NewInt(1116),
		HomesteadBlock:      big.NewInt(0),
		EIP150Block:         big.NewInt(0),
		EIP155Block:         big.NewInt(0),
		EIP158Block:         big.NewInt(0),
		ByzantiumBlock:      big.NewInt(0),
		ConstantinopleBlock: big.NewInt(0),
		PetersburgBlock:     big.NewInt(0),
		IstanbulBlock:       big.NewInt(0),
		MuirGlacierBlock:    big.NewInt(0),
<<<<<<< HEAD
		HashPowerBlock:      big.NewInt(0),
		ZeusBlock:           big.NewInt(8_020_000),
		HeraBlock:           big.NewInt(12_195_500),
		PoseidonBlock:       big.NewInt(13_232_049),
		Satoshi: &SatoshiConfig{
=======
		RamanujanBlock:      big.NewInt(0),
		NielsBlock:          big.NewInt(0),
		MirrorSyncBlock:     big.NewInt(5184000),
		BrunoBlock:          big.NewInt(13082000),
		EulerBlock:          big.NewInt(18907621),
		NanoBlock:           big.NewInt(21962149),
		MoranBlock:          big.NewInt(22107423),
		GibbsBlock:          big.NewInt(23846001),
		PlanckBlock:         big.NewInt(27281024),

		// TODO modify blockNumber, make sure the blockNumber is not an integer multiple of 200 (epoch number)
		// TODO Caution !!! it should be very careful !!!
		LubanBlock: big.NewInt(29020050),
		PlatoBlock: big.NewInt(30720096),
		// TODO modify blockNumber, make sure HertzBlock=BerlinBlock=LondonBlock to enable Berlin and London EIPs
		BerlinBlock:   big.NewInt(31302048),
		LondonBlock:   big.NewInt(31302048),
		HertzBlock:    big.NewInt(31302048),
		HertzfixBlock: big.NewInt(34140700),
		Parlia: &ParliaConfig{
>>>>>>> bfe000bd
			Period: 3,
			Epoch:  200,
			Round:  86400,
		},
	}

	BuffaloChainConfig = &ChainConfig{
		ChainID:             big.NewInt(1115),
		HomesteadBlock:      big.NewInt(0),
		EIP150Block:         big.NewInt(0),
		EIP155Block:         big.NewInt(0),
		EIP158Block:         big.NewInt(0),
		ByzantiumBlock:      big.NewInt(0),
		ConstantinopleBlock: big.NewInt(0),
		PetersburgBlock:     big.NewInt(0),
		IstanbulBlock:       big.NewInt(0),
		MuirGlacierBlock:    big.NewInt(0),
<<<<<<< HEAD
		HashPowerBlock:      big.NewInt(4_545_256),
		ZeusBlock:           big.NewInt(12_666_000),
		HeraBlock:           big.NewInt(16_472_288),
		PoseidonBlock:       big.NewInt(18_253_800),
		Satoshi: &SatoshiConfig{
=======
		RamanujanBlock:      big.NewInt(1010000),
		NielsBlock:          big.NewInt(1014369),
		MirrorSyncBlock:     big.NewInt(5582500),
		BrunoBlock:          big.NewInt(13837000),
		EulerBlock:          big.NewInt(19203503),
		GibbsBlock:          big.NewInt(22800220),
		NanoBlock:           big.NewInt(23482428),
		MoranBlock:          big.NewInt(23603940),
		PlanckBlock:         big.NewInt(28196022),

		// TODO modify blockNumber, make sure the blockNumber is not an integer multiple of 200 (epoch number)
		// TODO Caution !!! it should be very careful !!!
		LubanBlock: big.NewInt(29295050),
		PlatoBlock: big.NewInt(29861024),
		// TODO modify blockNumber, make sure HertzBlock=BerlinBlock=LondonBlock to enable Berlin and London EIPs
		BerlinBlock:   big.NewInt(31103030),
		LondonBlock:   big.NewInt(31103030),
		HertzBlock:    big.NewInt(31103030),
		HertzfixBlock: big.NewInt(35682300),

		Parlia: &ParliaConfig{
>>>>>>> bfe000bd
			Period: 3,
			Epoch:  200,
			Round:  86400,
		},
	}

	RialtoChainConfig = &ChainConfig{
		ChainID:             big.NewInt(1417),
		HomesteadBlock:      big.NewInt(0),
		EIP150Block:         big.NewInt(0),
		EIP155Block:         big.NewInt(0),
		EIP158Block:         big.NewInt(0),
		ByzantiumBlock:      big.NewInt(0),
		ConstantinopleBlock: big.NewInt(0),
		PetersburgBlock:     big.NewInt(0),
		IstanbulBlock:       big.NewInt(0),
		MuirGlacierBlock:    big.NewInt(0),
<<<<<<< HEAD
		Satoshi: &SatoshiConfig{
=======
		RamanujanBlock:      big.NewInt(400),
		NielsBlock:          big.NewInt(0),
		MirrorSyncBlock:     big.NewInt(400),
		BrunoBlock:          big.NewInt(400),
		EulerBlock:          big.NewInt(400),
		GibbsBlock:          big.NewInt(400),
		NanoBlock:           nil,
		MoranBlock:          nil,
		PlanckBlock:         nil,

		// TODO
		LubanBlock:    nil,
		PlatoBlock:    nil,
		BerlinBlock:   nil,
		HertzBlock:    nil,
		HertzfixBlock: nil,

		Parlia: &ParliaConfig{
			Period: 3,
			Epoch:  200,
		},
	}

	ParliaTestChainConfig = &ChainConfig{
		ChainID:             big.NewInt(2),
		HomesteadBlock:      big.NewInt(0),
		EIP150Block:         big.NewInt(0),
		EIP155Block:         big.NewInt(0),
		EIP158Block:         big.NewInt(0),
		ByzantiumBlock:      big.NewInt(0),
		ConstantinopleBlock: big.NewInt(0),
		PetersburgBlock:     big.NewInt(0),
		IstanbulBlock:       big.NewInt(0),
		MuirGlacierBlock:    big.NewInt(0),
		RamanujanBlock:      big.NewInt(0),
		NielsBlock:          big.NewInt(0),
		MirrorSyncBlock:     big.NewInt(0),
		BrunoBlock:          big.NewInt(0),
		EulerBlock:          big.NewInt(0),
		NanoBlock:           big.NewInt(0),
		MoranBlock:          big.NewInt(0),
		GibbsBlock:          big.NewInt(0),
		PlanckBlock:         big.NewInt(0),

		// TODO modify blockNumber, make sure the blockNumber is not an integer multiple of 200 (epoch number)
		// TODO Caution !!! it should be very careful !!!
		LubanBlock: big.NewInt(0),
		PlatoBlock: big.NewInt(0),
		// TODO modify blockNumber, make sure HertzBlock=BerlinBlock=LondonBlock to enable Berlin and London EIPs
		BerlinBlock:   big.NewInt(0),
		LondonBlock:   big.NewInt(0),
		HertzBlock:    big.NewInt(0),
		HertzfixBlock: big.NewInt(0),
		Parlia: &ParliaConfig{
>>>>>>> bfe000bd
			Period: 3,
			Epoch:  200,
		},
	}

	// AllEthashProtocolChanges contains every protocol change (EIPs) introduced
	// and accepted by the Ethereum core developers into the Ethash consensus.
	//
	// This configuration is intentionally not using keyed fields to force anyone
	// adding flags to the config to also have to set these fields.

<<<<<<< HEAD
	AllEthashProtocolChanges = &ChainConfig{big.NewInt(1337), big.NewInt(0), nil, false, big.NewInt(0), common.Hash{}, big.NewInt(0), big.NewInt(0), big.NewInt(0), big.NewInt(0), big.NewInt(0), big.NewInt(0), big.NewInt(0), big.NewInt(0), big.NewInt(0), big.NewInt(0), big.NewInt(0), big.NewInt(0), nil, nil, nil, nil, nil, nil, new(EthashConfig), nil, nil}
=======
	AllEthashProtocolChanges = &ChainConfig{big.NewInt(1337), big.NewInt(0), nil, false, big.NewInt(0), common.Hash{}, big.NewInt(0), big.NewInt(0), big.NewInt(0), big.NewInt(0), big.NewInt(0), big.NewInt(0), big.NewInt(0), big.NewInt(0), big.NewInt(0), big.NewInt(0), big.NewInt(0), big.NewInt(0), nil, nil, big.NewInt(0), big.NewInt(0), big.NewInt(0), big.NewInt(0), big.NewInt(0), big.NewInt(0), big.NewInt(0), big.NewInt(0), big.NewInt(0), big.NewInt(0), big.NewInt(0), big.NewInt(0), big.NewInt(0), new(EthashConfig), nil, nil}
>>>>>>> bfe000bd

	// AllCliqueProtocolChanges contains every protocol change (EIPs) introduced
	// and accepted by the Ethereum core developers into the Clique consensus.
	//
	// This configuration is intentionally not using keyed fields to force anyone
	// adding flags to the config to also have to set these fields.
<<<<<<< HEAD
	AllCliqueProtocolChanges = &ChainConfig{big.NewInt(1337), big.NewInt(0), nil, false, big.NewInt(0), common.Hash{}, big.NewInt(0), big.NewInt(0), big.NewInt(0), big.NewInt(0), big.NewInt(0), big.NewInt(0), big.NewInt(0), big.NewInt(0), nil, nil, big.NewInt(0), nil, nil, nil, nil, nil, nil, nil, nil, &CliqueConfig{Period: 0, Epoch: 30000}, nil}

	TestChainConfig = &ChainConfig{big.NewInt(1), big.NewInt(0), nil, false, big.NewInt(0), common.Hash{}, big.NewInt(0), big.NewInt(0), big.NewInt(0), big.NewInt(0), big.NewInt(0), big.NewInt(0), big.NewInt(0), big.NewInt(0), big.NewInt(0), big.NewInt(0), big.NewInt(0), big.NewInt(0), nil, nil, nil, nil, nil, nil, new(EthashConfig), nil, nil}
=======
	AllCliqueProtocolChanges = &ChainConfig{big.NewInt(1337), big.NewInt(0), nil, false, big.NewInt(0), common.Hash{}, big.NewInt(0), big.NewInt(0), big.NewInt(0), big.NewInt(0), big.NewInt(0), big.NewInt(0), big.NewInt(0), big.NewInt(0), nil, nil, big.NewInt(0), nil, nil, nil, big.NewInt(0), big.NewInt(0), big.NewInt(0), big.NewInt(0), big.NewInt(0), big.NewInt(0), nil, nil, nil, big.NewInt(0), big.NewInt(0), big.NewInt(0), nil, nil, &CliqueConfig{Period: 0, Epoch: 30000}, nil}

	TestChainConfig = &ChainConfig{big.NewInt(1), big.NewInt(0), nil, false, big.NewInt(0), common.Hash{}, big.NewInt(0), big.NewInt(0), big.NewInt(0), big.NewInt(0), big.NewInt(0), big.NewInt(0), big.NewInt(0), big.NewInt(0), big.NewInt(0), big.NewInt(0), big.NewInt(0), big.NewInt(0), nil, nil, big.NewInt(0), big.NewInt(0), big.NewInt(0), big.NewInt(0), big.NewInt(0), big.NewInt(0), big.NewInt(0), nil, nil, big.NewInt(0), big.NewInt(0), big.NewInt(0), big.NewInt(0), new(EthashConfig), nil, nil}
>>>>>>> bfe000bd
	TestRules       = TestChainConfig.Rules(new(big.Int), false)
)

// TrustedCheckpoint represents a set of post-processed trie roots (CHT and
// BloomTrie) associated with the appropriate section index and head hash. It is
// used to start light syncing from this checkpoint and avoid downloading the
// entire header chain while still being able to securely access old headers/logs.
type TrustedCheckpoint struct {
	SectionIndex uint64      `json:"sectionIndex"`
	SectionHead  common.Hash `json:"sectionHead"`
	CHTRoot      common.Hash `json:"chtRoot"`
	BloomRoot    common.Hash `json:"bloomRoot"`
}

// HashEqual returns an indicator comparing the itself hash with given one.
func (c *TrustedCheckpoint) HashEqual(hash common.Hash) bool {
	if c.Empty() {
		return hash == common.Hash{}
	}
	return c.Hash() == hash
}

// Hash returns the hash of checkpoint's four key fields(index, sectionHead, chtRoot and bloomTrieRoot).
func (c *TrustedCheckpoint) Hash() common.Hash {
	var sectionIndex [8]byte
	binary.BigEndian.PutUint64(sectionIndex[:], c.SectionIndex)

	w := sha3.NewLegacyKeccak256()
	w.Write(sectionIndex[:])
	w.Write(c.SectionHead[:])
	w.Write(c.CHTRoot[:])
	w.Write(c.BloomRoot[:])

	var h common.Hash
	w.Sum(h[:0])
	return h
}

// Empty returns an indicator whether the checkpoint is regarded as empty.
func (c *TrustedCheckpoint) Empty() bool {
	return c.SectionHead == (common.Hash{}) || c.CHTRoot == (common.Hash{}) || c.BloomRoot == (common.Hash{})
}

// CheckpointOracleConfig represents a set of checkpoint contract(which acts as an oracle)
// config which used for light client checkpoint syncing.
type CheckpointOracleConfig struct {
	Address   common.Address   `json:"address"`
	Signers   []common.Address `json:"signers"`
	Threshold uint64           `json:"threshold"`
}

// ChainConfig is the core config which determines the blockchain settings.
//
// ChainConfig is stored in the database on a per block basis. This means
// that any network, identified by its genesis block, can have its own
// set of configuration options.
type ChainConfig struct {
	ChainID *big.Int `json:"chainId"` // chainId identifies the current chain and is used for replay protection

	HomesteadBlock *big.Int `json:"homesteadBlock,omitempty" toml:",omitempty"` // Homestead switch block (nil = no fork, 0 = already homestead)

	DAOForkBlock   *big.Int `json:"daoForkBlock,omitempty" toml:",omitempty"`   // TheDAO hard-fork switch block (nil = no fork)
	DAOForkSupport bool     `json:"daoForkSupport,omitempty" toml:",omitempty"` // Whether the nodes supports or opposes the DAO hard-fork

	// EIP150 implements the Gas price changes (https://github.com/ethereum/EIPs/issues/150)
	EIP150Block *big.Int    `json:"eip150Block,omitempty"` // EIP150 HF block (nil = no fork)
	EIP150Hash  common.Hash `json:"eip150Hash,omitempty"`  // EIP150 HF hash (needed for header only clients as only gas pricing changed)

	EIP155Block *big.Int `json:"eip155Block,omitempty"` // EIP155 HF block
	EIP158Block *big.Int `json:"eip158Block,omitempty"` // EIP158 HF block

	ByzantiumBlock      *big.Int `json:"byzantiumBlock,omitempty"`      // Byzantium switch block (nil = no fork, 0 = already on byzantium)
	ConstantinopleBlock *big.Int `json:"constantinopleBlock,omitempty"` // Constantinople switch block (nil = no fork, 0 = already activated)
	PetersburgBlock     *big.Int `json:"petersburgBlock,omitempty"`     // Petersburg switch block (nil = same as Constantinople)
	IstanbulBlock       *big.Int `json:"istanbulBlock,omitempty"`       // Istanbul switch block (nil = no fork, 0 = already on istanbul)
	MuirGlacierBlock    *big.Int `json:"muirGlacierBlock,omitempty"`    // Eip-2384 (bomb delay) switch block (nil = no fork, 0 = already activated)
	BerlinBlock         *big.Int `json:"berlinBlock,omitempty"`         // Berlin switch block (nil = no fork, 0 = already on berlin)
	YoloV3Block         *big.Int `json:"yoloV3Block,omitempty"`         // YOLO v3: Gas repricings TODO @holiman add EIP references
	CatalystBlock       *big.Int `json:"catalystBlock,omitempty"`       // Catalyst switch block (nil = no fork, 0 = already on catalyst)
	LondonBlock         *big.Int `json:"londonBlock,omitempty"`         // London switch block (nil = no fork, 0 = already on london)
	ArrowGlacierBlock   *big.Int `json:"arrowGlacierBlock,omitempty"`   // Eip-4345 (bomb delay) switch block (nil = no fork, 0 = already activated)
	MergeForkBlock      *big.Int `json:"mergeForkBlock,omitempty"`      // EIP-3675 (TheMerge) switch block (nil = no fork, 0 = already in merge proceedings)

	// TerminalTotalDifficulty is the amount of total difficulty reached by
	// the network that triggers the consensus upgrade.
	TerminalTotalDifficulty *big.Int `json:"terminalTotalDifficulty,omitempty"`

<<<<<<< HEAD
	HashPowerBlock *big.Int `json:"hashPowerBlock,omitempty"`
	ZeusBlock      *big.Int `json:"zeusBlock,omitempty"`
	HeraBlock      *big.Int `json:"heraBlock,omitempty"`
	PoseidonBlock  *big.Int `json:"poseidonBlock,omitempty"`

=======
	RamanujanBlock  *big.Int `json:"ramanujanBlock,omitempty" toml:",omitempty"`  // ramanujanBlock switch block (nil = no fork, 0 = already activated)
	NielsBlock      *big.Int `json:"nielsBlock,omitempty" toml:",omitempty"`      // nielsBlock switch block (nil = no fork, 0 = already activated)
	MirrorSyncBlock *big.Int `json:"mirrorSyncBlock,omitempty" toml:",omitempty"` // mirrorSyncBlock switch block (nil = no fork, 0 = already activated)
	BrunoBlock      *big.Int `json:"brunoBlock,omitempty" toml:",omitempty"`      // brunoBlock switch block (nil = no fork, 0 = already activated)
	EulerBlock      *big.Int `json:"eulerBlock,omitempty" toml:",omitempty"`      // eulerBlock switch block (nil = no fork, 0 = already activated)
	GibbsBlock      *big.Int `json:"gibbsBlock,omitempty" toml:",omitempty"`      // gibbsBlock switch block (nil = no fork, 0 = already activated)
	NanoBlock       *big.Int `json:"nanoBlock,omitempty" toml:",omitempty"`       // nanoBlock switch block (nil = no fork, 0 = already activated)
	MoranBlock      *big.Int `json:"moranBlock,omitempty" toml:",omitempty"`      // moranBlock switch block (nil = no fork, 0 = already activated)
	PlanckBlock     *big.Int `json:"planckBlock,omitempty" toml:",omitempty"`     // planckBlock switch block (nil = no fork, 0 = already activated)
	LubanBlock      *big.Int `json:"lubanBlock,omitempty" toml:",omitempty"`      // lubanBlock switch block (nil = no fork, 0 = already activated)
	PlatoBlock      *big.Int `json:"platoBlock,omitempty" toml:",omitempty"`      // platoBlock switch block (nil = no fork, 0 = already activated)
	HertzBlock      *big.Int `json:"hertzBlock,omitempty" toml:",omitempty"`      // hertzBlock switch block (nil = no fork, 0 = already activated)
	HertzfixBlock   *big.Int `json:"hertzfixBlock,omitempty" toml:",omitempty"`   // hertzfixBlock switch block (nil = no fork, 0 = already activated)
>>>>>>> bfe000bd
	// Various consensus engines
	Ethash  *EthashConfig  `json:"ethash,omitempty" toml:",omitempty"`
	Clique  *CliqueConfig  `json:"clique,omitempty" toml:",omitempty"`
	Satoshi *SatoshiConfig `json:"satoshi,omitempty" toml:",omitempty"`
}

// EthashConfig is the consensus engine configs for proof-of-work based sealing.
type EthashConfig struct{}

// String implements the stringer interface, returning the consensus engine details.
func (c *EthashConfig) String() string {
	return "ethash"
}

// CliqueConfig is the consensus engine configs for proof-of-authority based sealing.
type CliqueConfig struct {
	Period uint64 `json:"period"` // Number of seconds between blocks to enforce
	Epoch  uint64 `json:"epoch"`  // Epoch length to reset votes and checkpoint
}

// String implements the stringer interface, returning the consensus engine details.
func (c *CliqueConfig) String() string {
	return "clique"
}

// SatoshiConfig is the consensus engine configs for proof-of-staked-authority based sealing.
type SatoshiConfig struct {
	Period uint64 `json:"period"` // Number of seconds between blocks to enforce
	Epoch  uint64 `json:"epoch"`  // Epoch length to update validatorSet
	Round  uint64 `json:"round"`  // Number of seconds between rounds to enforce
}

// String implements the stringer interface, returning the consensus engine details.
func (b *SatoshiConfig) String() string {
	return "satoshi"
}

// String implements the fmt.Stringer interface.
func (c *ChainConfig) String() string {
	var engine interface{}
	switch {
	case c.Ethash != nil:
		engine = c.Ethash
	case c.Clique != nil:
		engine = c.Clique
	case c.Satoshi != nil:
		engine = c.Satoshi
	default:
		engine = "unknown"
	}
<<<<<<< HEAD
	return fmt.Sprintf("{ChainID: %v Homestead: %v DAO: %v DAOSupport: %v EIP150: %v EIP155: %v EIP158: %v Byzantium: %v Constantinople: %v Petersburg: %v Istanbul: %v, Muir Glacier: %v, Berlin: %v, YOLO v3: %v, London: %v, HashPower: %v, Zeus: %v, Hera: %v, Poseidon: %v, Engine: %v}",
=======

	return fmt.Sprintf("{ChainID: %v Homestead: %v DAO: %v DAOSupport: %v EIP150: %v EIP155: %v EIP158: %v Byzantium: %v Constantinople: %v Petersburg: %v Istanbul: %v, Muir Glacier: %v, Ramanujan: %v, Niels: %v, MirrorSync: %v, Bruno: %v, Berlin: %v, YOLO v3: %v, CatalystBlock: %v, London: %v, ArrowGlacier: %v, MergeFork:%v, Euler: %v, Gibbs: %v, Nano: %v, Moran: %v, Planck: %v,Luban: %v, Plato: %v, Hertz: %v, Hertzfix: %v, Engine: %v}",
>>>>>>> bfe000bd
		c.ChainID,
		c.HomesteadBlock,
		c.DAOForkBlock,
		c.DAOForkSupport,
		c.EIP150Block,
		c.EIP155Block,
		c.EIP158Block,
		c.ByzantiumBlock,
		c.ConstantinopleBlock,
		c.PetersburgBlock,
		c.IstanbulBlock,
		c.MuirGlacierBlock,
		c.BerlinBlock,
		c.YoloV3Block,
		c.LondonBlock,
<<<<<<< HEAD
		c.HashPowerBlock,
		c.ZeusBlock,
		c.HeraBlock,
		c.PoseidonBlock,
=======
		c.ArrowGlacierBlock,
		c.MergeForkBlock,
		c.EulerBlock,
		c.GibbsBlock,
		c.NanoBlock,
		c.MoranBlock,
		c.PlanckBlock,
		c.LubanBlock,
		c.PlatoBlock,
		c.HertzBlock,
		c.HertzfixBlock,
>>>>>>> bfe000bd
		engine,
	)
}

// IsHomestead returns whether num is either equal to the homestead block or greater.
func (c *ChainConfig) IsHomestead(num *big.Int) bool {
	return isForked(c.HomesteadBlock, num)
}

// IsDAOFork returns whether num is either equal to the DAO fork block or greater.
func (c *ChainConfig) IsDAOFork(num *big.Int) bool {
	return isForked(c.DAOForkBlock, num)
}

// IsEIP150 returns whether num is either equal to the EIP150 fork block or greater.
func (c *ChainConfig) IsEIP150(num *big.Int) bool {
	return isForked(c.EIP150Block, num)
}

// IsEIP155 returns whether num is either equal to the EIP155 fork block or greater.
func (c *ChainConfig) IsEIP155(num *big.Int) bool {
	return isForked(c.EIP155Block, num)
}

// IsEIP158 returns whether num is either equal to the EIP158 fork block or greater.
func (c *ChainConfig) IsEIP158(num *big.Int) bool {
	return isForked(c.EIP158Block, num)
}

// IsByzantium returns whether num is either equal to the Byzantium fork block or greater.
func (c *ChainConfig) IsByzantium(num *big.Int) bool {
	return isForked(c.ByzantiumBlock, num)
}

// IsConstantinople returns whether num is either equal to the Constantinople fork block or greater.
func (c *ChainConfig) IsConstantinople(num *big.Int) bool {
	return isForked(c.ConstantinopleBlock, num)
}

<<<<<<< HEAD
=======
// IsRamanujan returns whether num is either equal to the IsRamanujan fork block or greater.
func (c *ChainConfig) IsRamanujan(num *big.Int) bool {
	return isForked(c.RamanujanBlock, num)
}

// IsOnRamanujan returns whether num is equal to the Ramanujan fork block
func (c *ChainConfig) IsOnRamanujan(num *big.Int) bool {
	return configNumEqual(c.RamanujanBlock, num)
}

// IsNiels returns whether num is either equal to the Niels fork block or greater.
func (c *ChainConfig) IsNiels(num *big.Int) bool {
	return isForked(c.NielsBlock, num)
}

// IsOnNiels returns whether num is equal to the IsNiels fork block
func (c *ChainConfig) IsOnNiels(num *big.Int) bool {
	return configNumEqual(c.NielsBlock, num)
}

// IsMirrorSync returns whether num is either equal to the MirrorSync fork block or greater.
func (c *ChainConfig) IsMirrorSync(num *big.Int) bool {
	return isForked(c.MirrorSyncBlock, num)
}

// IsOnMirrorSync returns whether num is equal to the MirrorSync fork block
func (c *ChainConfig) IsOnMirrorSync(num *big.Int) bool {
	return configNumEqual(c.MirrorSyncBlock, num)
}

// IsBruno returns whether num is either equal to the Burn fork block or greater.
func (c *ChainConfig) IsBruno(num *big.Int) bool {
	return isForked(c.BrunoBlock, num)
}

// IsOnBruno returns whether num is equal to the Burn fork block
func (c *ChainConfig) IsOnBruno(num *big.Int) bool {
	return configNumEqual(c.BrunoBlock, num)
}

// IsEuler returns whether num is either equal to the euler fork block or greater.
func (c *ChainConfig) IsEuler(num *big.Int) bool {
	return isForked(c.EulerBlock, num)
}

// IsOnEuler returns whether num is equal to the euler fork block
func (c *ChainConfig) IsOnEuler(num *big.Int) bool {
	return configNumEqual(c.EulerBlock, num)
}

// IsLuban returns whether num is either equal to the first fast finality fork block or greater.
func (c *ChainConfig) IsLuban(num *big.Int) bool {
	return isForked(c.LubanBlock, num)
}

// IsOnLuban returns whether num is equal to the first fast finality fork block.
func (c *ChainConfig) IsOnLuban(num *big.Int) bool {
	return configNumEqual(c.LubanBlock, num)
}

// IsPlato returns whether num is either equal to the second fast finality fork block or greater.
func (c *ChainConfig) IsPlato(num *big.Int) bool {
	return isForked(c.PlatoBlock, num)
}

// IsOnPlato returns whether num is equal to the second fast finality fork block.
func (c *ChainConfig) IsOnPlato(num *big.Int) bool {
	return configNumEqual(c.PlatoBlock, num)
}

// IsHertz returns whether num is either equal to the block of enabling Berlin EIPs or greater.
func (c *ChainConfig) IsHertz(num *big.Int) bool {
	return isForked(c.HertzBlock, num)
}

// IsOnHertz returns whether num is equal to the fork block of enabling Berlin EIPs.
func (c *ChainConfig) IsOnHertz(num *big.Int) bool {
	return configNumEqual(c.HertzBlock, num)
}

func (c *ChainConfig) IsHertzfix(num *big.Int) bool {
	return isForked(c.HertzfixBlock, num)
}

func (c *ChainConfig) IsOnHertzfix(num *big.Int) bool {
	return configNumEqual(c.HertzfixBlock, num)
}

>>>>>>> bfe000bd
// IsMuirGlacier returns whether num is either equal to the Muir Glacier (EIP-2384) fork block or greater.
func (c *ChainConfig) IsMuirGlacier(num *big.Int) bool {
	return isForked(c.MuirGlacierBlock, num)
}

// IsPetersburg returns whether num is either
// - equal to or greater than the PetersburgBlock fork block,
// - OR is nil, and Constantinople is active
func (c *ChainConfig) IsPetersburg(num *big.Int) bool {
	return isForked(c.PetersburgBlock, num) || c.PetersburgBlock == nil && isForked(c.ConstantinopleBlock, num)
}

// IsIstanbul returns whether num is either equal to the Istanbul fork block or greater.
func (c *ChainConfig) IsIstanbul(num *big.Int) bool {
	return isForked(c.IstanbulBlock, num)
}

// IsBerlin returns whether num is either equal to the Berlin fork block or greater.
func (c *ChainConfig) IsBerlin(num *big.Int) bool {
	return isForked(c.BerlinBlock, num)
}

// IsLondon returns whether num is either equal to the London fork block or greater.
func (c *ChainConfig) IsLondon(num *big.Int) bool {
	return isForked(c.LondonBlock, num)
}

// IsArrowGlacier returns whether num is either equal to the Arrow Glacier (EIP-4345) fork block or greater.
func (c *ChainConfig) IsArrowGlacier(num *big.Int) bool {
	return isForked(c.ArrowGlacierBlock, num)
}

// IsTerminalPoWBlock returns whether the given block is the last block of PoW stage.
func (c *ChainConfig) IsTerminalPoWBlock(parentTotalDiff *big.Int, totalDiff *big.Int) bool {
	if c.TerminalTotalDifficulty == nil {
		return false
	}
	return parentTotalDiff.Cmp(c.TerminalTotalDifficulty) < 0 && totalDiff.Cmp(c.TerminalTotalDifficulty) >= 0
}

func (c *ChainConfig) IsHashPower(num *big.Int) bool {
	return isForked(c.HashPowerBlock, num)
}

func (c *ChainConfig) IsOnHashPower(num *big.Int) bool {
	return configNumEqual(c.HashPowerBlock, num)
}

func (c *ChainConfig) IsZeus(num *big.Int) bool {
	return isForked(c.ZeusBlock, num)
}

func (c *ChainConfig) IsOnZeus(num *big.Int) bool {
	return configNumEqual(c.ZeusBlock, num)
}

func (c *ChainConfig) IsHera(num *big.Int) bool {
	return isForked(c.HeraBlock, num)
}

func (c *ChainConfig) IsOnHera(num *big.Int) bool {
	return configNumEqual(c.HeraBlock, num)
}

func (c *ChainConfig) IsPoseidon(num *big.Int) bool {
	return isForked(c.PoseidonBlock, num)
}

func (c *ChainConfig) IsOnPoseidon(num *big.Int) bool {
	return configNumEqual(c.PoseidonBlock, num)
}

// CheckCompatible checks whether scheduled fork transitions have been imported
// with a mismatching chain configuration.
func (c *ChainConfig) CheckCompatible(newcfg *ChainConfig, height uint64) *ConfigCompatError {
	bhead := new(big.Int).SetUint64(height)

	// Iterate checkCompatible to find the lowest conflict.
	var lasterr *ConfigCompatError
	for {
		err := c.checkCompatible(newcfg, bhead)
		if err == nil || (lasterr != nil && err.RewindTo == lasterr.RewindTo) {
			break
		}
		lasterr = err
		bhead.SetUint64(err.RewindTo)
	}
	return lasterr
}

// CheckConfigForkOrder checks that we don't "skip" any forks, geth isn't pluggable enough
// to guarantee that forks can be implemented in a different order than on official networks
func (c *ChainConfig) CheckConfigForkOrder() error {
	type fork struct {
		name     string
		block    *big.Int
		optional bool // if true, the fork may be nil and next fork is still allowed
	}
	var lastFork fork
	for _, cur := range []fork{
<<<<<<< HEAD
		{name: "berlinBlock", block: c.BerlinBlock},
		{name: "londonBlock", block: c.LondonBlock},
		{name: "arrowGlacierBlock", block: c.ArrowGlacierBlock, optional: true},
		{name: "mergeStartBlock", block: c.MergeForkBlock, optional: true},
=======
		{name: "mirrorSyncBlock", block: c.MirrorSyncBlock},
		{name: "brunoBlock", block: c.BrunoBlock},
		{name: "eulerBlock", block: c.EulerBlock},
		{name: "gibbsBlock", block: c.GibbsBlock},
		{name: "lubanBlock", block: c.LubanBlock},
		{name: "platoBlock", block: c.PlatoBlock},
		{name: "hertzBlock", block: c.HertzBlock},
		{name: "hertzfixBlock", block: c.HertzfixBlock},
>>>>>>> bfe000bd
	} {
		if lastFork.name != "" {
			// Next one must be higher number
			if lastFork.block == nil && cur.block != nil {
				return fmt.Errorf("unsupported fork ordering: %v not enabled, but %v enabled at %v",
					lastFork.name, cur.name, cur.block)
			}
			if lastFork.block != nil && cur.block != nil {
				if lastFork.block.Cmp(cur.block) > 0 {
					return fmt.Errorf("unsupported fork ordering: %v enabled at %v, but %v enabled at %v",
						lastFork.name, lastFork.block, cur.name, cur.block)
				}
			}
		}
		// If it was optional and not set, then ignore it
		if !cur.optional || cur.block != nil {
			lastFork = cur
		}
	}
	return nil
}

func (c *ChainConfig) checkCompatible(newcfg *ChainConfig, head *big.Int) *ConfigCompatError {
	if isForkIncompatible(c.HomesteadBlock, newcfg.HomesteadBlock, head) {
		return newCompatError("Homestead fork block", c.HomesteadBlock, newcfg.HomesteadBlock)
	}
	if isForkIncompatible(c.DAOForkBlock, newcfg.DAOForkBlock, head) {
		return newCompatError("DAO fork block", c.DAOForkBlock, newcfg.DAOForkBlock)
	}
	if c.IsDAOFork(head) && c.DAOForkSupport != newcfg.DAOForkSupport {
		return newCompatError("DAO fork support flag", c.DAOForkBlock, newcfg.DAOForkBlock)
	}
	if isForkIncompatible(c.EIP150Block, newcfg.EIP150Block, head) {
		return newCompatError("EIP150 fork block", c.EIP150Block, newcfg.EIP150Block)
	}
	if isForkIncompatible(c.EIP155Block, newcfg.EIP155Block, head) {
		return newCompatError("EIP155 fork block", c.EIP155Block, newcfg.EIP155Block)
	}
	if isForkIncompatible(c.EIP158Block, newcfg.EIP158Block, head) {
		return newCompatError("EIP158 fork block", c.EIP158Block, newcfg.EIP158Block)
	}
	if c.IsEIP158(head) && !configNumEqual(c.ChainID, newcfg.ChainID) {
		return newCompatError("EIP158 chain ID", c.EIP158Block, newcfg.EIP158Block)
	}
	if isForkIncompatible(c.ByzantiumBlock, newcfg.ByzantiumBlock, head) {
		return newCompatError("Byzantium fork block", c.ByzantiumBlock, newcfg.ByzantiumBlock)
	}
	if isForkIncompatible(c.ConstantinopleBlock, newcfg.ConstantinopleBlock, head) {
		return newCompatError("Constantinople fork block", c.ConstantinopleBlock, newcfg.ConstantinopleBlock)
	}
	if isForkIncompatible(c.PetersburgBlock, newcfg.PetersburgBlock, head) {
		// the only case where we allow Petersburg to be set in the past is if it is equal to Constantinople
		// mainly to satisfy fork ordering requirements which state that Petersburg fork be set if Constantinople fork is set
		if isForkIncompatible(c.ConstantinopleBlock, newcfg.PetersburgBlock, head) {
			return newCompatError("Petersburg fork block", c.PetersburgBlock, newcfg.PetersburgBlock)
		}
	}
	if isForkIncompatible(c.IstanbulBlock, newcfg.IstanbulBlock, head) {
		return newCompatError("Istanbul fork block", c.IstanbulBlock, newcfg.IstanbulBlock)
	}
	if isForkIncompatible(c.MuirGlacierBlock, newcfg.MuirGlacierBlock, head) {
		return newCompatError("Muir Glacier fork block", c.MuirGlacierBlock, newcfg.MuirGlacierBlock)
	}
	if isForkIncompatible(c.BerlinBlock, newcfg.BerlinBlock, head) {
		return newCompatError("Berlin fork block", c.BerlinBlock, newcfg.BerlinBlock)
	}
	if isForkIncompatible(c.LondonBlock, newcfg.LondonBlock, head) {
		return newCompatError("London fork block", c.LondonBlock, newcfg.LondonBlock)
	}
	if isForkIncompatible(c.ArrowGlacierBlock, newcfg.ArrowGlacierBlock, head) {
		return newCompatError("Arrow Glacier fork block", c.ArrowGlacierBlock, newcfg.ArrowGlacierBlock)
	}
	if isForkIncompatible(c.MergeForkBlock, newcfg.MergeForkBlock, head) {
		return newCompatError("Merge Start fork block", c.MergeForkBlock, newcfg.MergeForkBlock)
	}
	if isForkIncompatible(c.HashPowerBlock, newcfg.HashPowerBlock, head) {
		return newCompatError("hashPower fork block", c.HashPowerBlock, newcfg.HashPowerBlock)
	}
	if isForkIncompatible(c.ZeusBlock, newcfg.ZeusBlock, head) {
		return newCompatError("zeus fork block", c.ZeusBlock, newcfg.ZeusBlock)
	}
	if isForkIncompatible(c.HeraBlock, newcfg.HeraBlock, head) {
		return newCompatError("hera fork block", c.HeraBlock, newcfg.HeraBlock)
	}
	if isForkIncompatible(c.PoseidonBlock, newcfg.PoseidonBlock, head) {
		return newCompatError("hera fork block", c.PoseidonBlock, newcfg.PoseidonBlock)
	}
	if isForkIncompatible(c.LubanBlock, newcfg.LubanBlock, head) {
		return newCompatError("luban fork block", c.LubanBlock, newcfg.LubanBlock)
	}
	if isForkIncompatible(c.PlatoBlock, newcfg.PlatoBlock, head) {
		return newCompatError("plato fork block", c.PlatoBlock, newcfg.PlatoBlock)
	}
	if isForkIncompatible(c.HertzBlock, newcfg.HertzBlock, head) {
		return newCompatError("hertz fork block", c.HertzBlock, newcfg.HertzBlock)
	}
	if isForkIncompatible(c.HertzfixBlock, newcfg.HertzfixBlock, head) {
		return newCompatError("hertzfix fork block", c.HertzfixBlock, newcfg.HertzfixBlock)
	}
	return nil
}

// isForkIncompatible returns true if a fork scheduled at s1 cannot be rescheduled to
// block s2 because head is already past the fork.
func isForkIncompatible(s1, s2, head *big.Int) bool {
	return (isForked(s1, head) || isForked(s2, head)) && !configNumEqual(s1, s2)
}

// isForked returns whether a fork scheduled at block s is active at the given head block.
func isForked(s, head *big.Int) bool {
	if s == nil || head == nil {
		return false
	}
	return s.Cmp(head) <= 0
}

func configNumEqual(x, y *big.Int) bool {
	if x == nil {
		return y == nil
	}
	if y == nil {
		return x == nil
	}
	return x.Cmp(y) == 0
}

// ConfigCompatError is raised if the locally-stored blockchain is initialised with a
// ChainConfig that would alter the past.
type ConfigCompatError struct {
	What string
	// block numbers of the stored and new configurations
	StoredConfig, NewConfig *big.Int
	// the block number to which the local chain must be rewound to correct the error
	RewindTo uint64
}

func newCompatError(what string, storedblock, newblock *big.Int) *ConfigCompatError {
	var rew *big.Int
	switch {
	case storedblock == nil:
		rew = newblock
	case newblock == nil || storedblock.Cmp(newblock) < 0:
		rew = storedblock
	default:
		rew = newblock
	}
	err := &ConfigCompatError{what, storedblock, newblock, 0}
	if rew != nil && rew.Sign() > 0 {
		err.RewindTo = rew.Uint64() - 1
	}
	return err
}

func (err *ConfigCompatError) Error() string {
	return fmt.Sprintf("mismatching %s in database (have %d, want %d, rewindto %d)", err.What, err.StoredConfig, err.NewConfig, err.RewindTo)
}

// Rules wraps ChainConfig and is merely syntactic sugar or can be used for functions
// that do not have or require information about the block.
//
// Rules is a one time interface meaning that it shouldn't be used in between transition
// phases.
type Rules struct {
	ChainID                                                 *big.Int
	IsHomestead, IsEIP150, IsEIP155, IsEIP158               bool
	IsByzantium, IsConstantinople, IsPetersburg, IsIstanbul bool
	IsBerlin, IsLondon                                      bool
	IsMerge                                                 bool
<<<<<<< HEAD
	IsHashPower                                             bool
=======
	IsNano                                                  bool
	IsMoran                                                 bool
	IsPlanck                                                bool
	IsLuban                                                 bool
	IsPlato                                                 bool
	IsHertz                                                 bool
	IsHertzfix                                              bool
>>>>>>> bfe000bd
}

// Rules ensures c's ChainID is not nil.
func (c *ChainConfig) Rules(num *big.Int, isMerge bool) Rules {
	chainID := c.ChainID
	if chainID == nil {
		chainID = new(big.Int)
	}
	return Rules{
		ChainID:          new(big.Int).Set(chainID),
		IsHomestead:      c.IsHomestead(num),
		IsEIP150:         c.IsEIP150(num),
		IsEIP155:         c.IsEIP155(num),
		IsEIP158:         c.IsEIP158(num),
		IsByzantium:      c.IsByzantium(num),
		IsConstantinople: c.IsConstantinople(num),
		IsPetersburg:     c.IsPetersburg(num),
		IsIstanbul:       c.IsIstanbul(num),
		IsBerlin:         c.IsBerlin(num),
		IsLondon:         c.IsLondon(num),
		IsMerge:          isMerge,
<<<<<<< HEAD
		IsHashPower:      c.IsHashPower(num),
=======
		IsNano:           c.IsNano(num),
		IsMoran:          c.IsMoran(num),
		IsPlanck:         c.IsPlanck(num),
		IsLuban:          c.IsLuban(num),
		IsPlato:          c.IsPlato(num),
		IsHertz:          c.IsHertz(num),
		IsHertzfix:       c.IsHertzfix(num),
>>>>>>> bfe000bd
	}
}<|MERGE_RESOLUTION|>--- conflicted
+++ resolved
@@ -90,58 +90,6 @@
 		Ethash:                  new(EthashConfig),
 	}
 
-	// just for prysm compile pass
-	// SepoliaChainConfig contains the chain parameters to run a node on the Sepolia test network.
-	SepoliaChainConfig = &ChainConfig{
-		ChainID:             big.NewInt(11155111),
-		HomesteadBlock:      big.NewInt(0),
-		DAOForkBlock:        nil,
-		DAOForkSupport:      true,
-		EIP150Block:         big.NewInt(0),
-		EIP155Block:         big.NewInt(0),
-		EIP158Block:         big.NewInt(0),
-		ByzantiumBlock:      big.NewInt(0),
-		ConstantinopleBlock: big.NewInt(0),
-		PetersburgBlock:     big.NewInt(0),
-		IstanbulBlock:       big.NewInt(0),
-		MuirGlacierBlock:    big.NewInt(0),
-		BerlinBlock:         big.NewInt(0),
-		MirrorSyncBlock:     big.NewInt(0),
-		BrunoBlock:          big.NewInt(0),
-		EulerBlock:          big.NewInt(0),
-		LondonBlock:         big.NewInt(0),
-		Ethash:              new(EthashConfig),
-	}
-
-	// just for prysm compile pass
-	// GoerliChainConfig contains the chain parameters to run a node on the Görli test network.
-	GoerliChainConfig = &ChainConfig{
-		ChainID:             big.NewInt(5),
-		HomesteadBlock:      big.NewInt(0),
-		DAOForkBlock:        nil,
-		DAOForkSupport:      true,
-		EIP150Block:         big.NewInt(0),
-		EIP155Block:         big.NewInt(0),
-		EIP158Block:         big.NewInt(0),
-		ByzantiumBlock:      big.NewInt(0),
-		ConstantinopleBlock: big.NewInt(0),
-		PetersburgBlock:     big.NewInt(0),
-		RamanujanBlock:      big.NewInt(0),
-		NielsBlock:          big.NewInt(0),
-		MirrorSyncBlock:     big.NewInt(0),
-		BrunoBlock:          big.NewInt(0),
-		EulerBlock:          big.NewInt(0),
-		IstanbulBlock:       big.NewInt(1_561_651),
-		MuirGlacierBlock:    nil,
-		BerlinBlock:         big.NewInt(4_460_644),
-		LondonBlock:         big.NewInt(5_062_605),
-		ArrowGlacierBlock:   nil,
-		Clique: &CliqueConfig{
-			Period: 15,
-			Epoch:  30000,
-		},
-	}
-
 	// MainnetTrustedCheckpoint contains the light client trusted checkpoint for the main network.
 	MainnetTrustedCheckpoint = &TrustedCheckpoint{
 		SectionIndex: 413,
@@ -155,47 +103,6 @@
 		Address: common.HexToAddress("0x9a9070028361F7AAbeB3f2F2Dc07F82C4a98A02a"),
 		Signers: []common.Address{
 			common.HexToAddress("0x1b2C260efc720BE89101890E4Db589b44E950527"), // Peter
-			common.HexToAddress("0x78d1aD571A1A09D60D9BBf25894b44e4C8859595"), // Martin
-			common.HexToAddress("0x286834935f4A8Cfb4FF4C77D5770C2775aE2b0E7"), // Zsolt
-			common.HexToAddress("0xb86e2B0Ab5A4B1373e40c51A7C712c70Ba2f9f8E"), // Gary
-			common.HexToAddress("0x0DF8fa387C602AE62559cC4aFa4972A7045d6707"), // Guillaume
-		},
-		Threshold: 2,
-	}
-
-	// RopstenChainConfig contains the chain parameters to run a node on the Ropsten test network.
-	RopstenChainConfig = &ChainConfig{
-		ChainID:             big.NewInt(3),
-		HomesteadBlock:      big.NewInt(0),
-		DAOForkBlock:        nil,
-		DAOForkSupport:      true,
-		EIP150Block:         big.NewInt(0),
-		EIP150Hash:          common.HexToHash("0x41941023680923e0fe4d74a34bdac8141f2540e3ae90623718e47d66d1ca4a2d"),
-		EIP155Block:         big.NewInt(10),
-		EIP158Block:         big.NewInt(10),
-		ByzantiumBlock:      big.NewInt(1_700_000),
-		ConstantinopleBlock: big.NewInt(4_230_000),
-		PetersburgBlock:     big.NewInt(4_939_394),
-		IstanbulBlock:       big.NewInt(6_485_846),
-		MuirGlacierBlock:    big.NewInt(7_117_117),
-		BerlinBlock:         big.NewInt(9_812_189),
-		LondonBlock:         big.NewInt(10_499_401),
-		Ethash:              new(EthashConfig),
-	}
-
-	// RopstenTrustedCheckpoint contains the light client trusted checkpoint for the Ropsten test network.
-	RopstenTrustedCheckpoint = &TrustedCheckpoint{
-		SectionIndex: 346,
-		SectionHead:  common.HexToHash("0xafa0384ebd13a751fb7475aaa7fc08ac308925c8b2e2195bca2d4ab1878a7a84"),
-		CHTRoot:      common.HexToHash("0x522ae1f334bfa36033b2315d0b9954052780700b69448ecea8d5877e0f7ee477"),
-		BloomRoot:    common.HexToHash("0x4093fd53b0d2cc50181dca353fe66f03ae113e7cb65f869a4dfb5905de6a0493"),
-	}
-
-	// RopstenCheckpointOracle contains a set of configs for the Ropsten test network oracle.
-	RopstenCheckpointOracle = &CheckpointOracleConfig{
-		Address: common.HexToAddress("0xEF79475013f154E6A65b54cB2742867791bf0B84"),
-		Signers: []common.Address{
-			common.HexToAddress("0x32162F3581E88a5f62e8A61892B42C46E2c18f7b"), // Peter
 			common.HexToAddress("0x78d1aD571A1A09D60D9BBf25894b44e4C8859595"), // Martin
 			common.HexToAddress("0x286834935f4A8Cfb4FF4C77D5770C2775aE2b0E7"), // Zsolt
 			common.HexToAddress("0xb86e2B0Ab5A4B1373e40c51A7C712c70Ba2f9f8E"), // Gary
@@ -329,34 +236,11 @@
 		PetersburgBlock:     big.NewInt(0),
 		IstanbulBlock:       big.NewInt(0),
 		MuirGlacierBlock:    big.NewInt(0),
-<<<<<<< HEAD
 		HashPowerBlock:      big.NewInt(0),
 		ZeusBlock:           big.NewInt(8_020_000),
 		HeraBlock:           big.NewInt(12_195_500),
 		PoseidonBlock:       big.NewInt(13_232_049),
 		Satoshi: &SatoshiConfig{
-=======
-		RamanujanBlock:      big.NewInt(0),
-		NielsBlock:          big.NewInt(0),
-		MirrorSyncBlock:     big.NewInt(5184000),
-		BrunoBlock:          big.NewInt(13082000),
-		EulerBlock:          big.NewInt(18907621),
-		NanoBlock:           big.NewInt(21962149),
-		MoranBlock:          big.NewInt(22107423),
-		GibbsBlock:          big.NewInt(23846001),
-		PlanckBlock:         big.NewInt(27281024),
-
-		// TODO modify blockNumber, make sure the blockNumber is not an integer multiple of 200 (epoch number)
-		// TODO Caution !!! it should be very careful !!!
-		LubanBlock: big.NewInt(29020050),
-		PlatoBlock: big.NewInt(30720096),
-		// TODO modify blockNumber, make sure HertzBlock=BerlinBlock=LondonBlock to enable Berlin and London EIPs
-		BerlinBlock:   big.NewInt(31302048),
-		LondonBlock:   big.NewInt(31302048),
-		HertzBlock:    big.NewInt(31302048),
-		HertzfixBlock: big.NewInt(34140700),
-		Parlia: &ParliaConfig{
->>>>>>> bfe000bd
 			Period: 3,
 			Epoch:  200,
 			Round:  86400,
@@ -374,112 +258,14 @@
 		PetersburgBlock:     big.NewInt(0),
 		IstanbulBlock:       big.NewInt(0),
 		MuirGlacierBlock:    big.NewInt(0),
-<<<<<<< HEAD
 		HashPowerBlock:      big.NewInt(4_545_256),
 		ZeusBlock:           big.NewInt(12_666_000),
 		HeraBlock:           big.NewInt(16_472_288),
 		PoseidonBlock:       big.NewInt(18_253_800),
 		Satoshi: &SatoshiConfig{
-=======
-		RamanujanBlock:      big.NewInt(1010000),
-		NielsBlock:          big.NewInt(1014369),
-		MirrorSyncBlock:     big.NewInt(5582500),
-		BrunoBlock:          big.NewInt(13837000),
-		EulerBlock:          big.NewInt(19203503),
-		GibbsBlock:          big.NewInt(22800220),
-		NanoBlock:           big.NewInt(23482428),
-		MoranBlock:          big.NewInt(23603940),
-		PlanckBlock:         big.NewInt(28196022),
-
-		// TODO modify blockNumber, make sure the blockNumber is not an integer multiple of 200 (epoch number)
-		// TODO Caution !!! it should be very careful !!!
-		LubanBlock: big.NewInt(29295050),
-		PlatoBlock: big.NewInt(29861024),
-		// TODO modify blockNumber, make sure HertzBlock=BerlinBlock=LondonBlock to enable Berlin and London EIPs
-		BerlinBlock:   big.NewInt(31103030),
-		LondonBlock:   big.NewInt(31103030),
-		HertzBlock:    big.NewInt(31103030),
-		HertzfixBlock: big.NewInt(35682300),
-
-		Parlia: &ParliaConfig{
->>>>>>> bfe000bd
 			Period: 3,
 			Epoch:  200,
 			Round:  86400,
-		},
-	}
-
-	RialtoChainConfig = &ChainConfig{
-		ChainID:             big.NewInt(1417),
-		HomesteadBlock:      big.NewInt(0),
-		EIP150Block:         big.NewInt(0),
-		EIP155Block:         big.NewInt(0),
-		EIP158Block:         big.NewInt(0),
-		ByzantiumBlock:      big.NewInt(0),
-		ConstantinopleBlock: big.NewInt(0),
-		PetersburgBlock:     big.NewInt(0),
-		IstanbulBlock:       big.NewInt(0),
-		MuirGlacierBlock:    big.NewInt(0),
-<<<<<<< HEAD
-		Satoshi: &SatoshiConfig{
-=======
-		RamanujanBlock:      big.NewInt(400),
-		NielsBlock:          big.NewInt(0),
-		MirrorSyncBlock:     big.NewInt(400),
-		BrunoBlock:          big.NewInt(400),
-		EulerBlock:          big.NewInt(400),
-		GibbsBlock:          big.NewInt(400),
-		NanoBlock:           nil,
-		MoranBlock:          nil,
-		PlanckBlock:         nil,
-
-		// TODO
-		LubanBlock:    nil,
-		PlatoBlock:    nil,
-		BerlinBlock:   nil,
-		HertzBlock:    nil,
-		HertzfixBlock: nil,
-
-		Parlia: &ParliaConfig{
-			Period: 3,
-			Epoch:  200,
-		},
-	}
-
-	ParliaTestChainConfig = &ChainConfig{
-		ChainID:             big.NewInt(2),
-		HomesteadBlock:      big.NewInt(0),
-		EIP150Block:         big.NewInt(0),
-		EIP155Block:         big.NewInt(0),
-		EIP158Block:         big.NewInt(0),
-		ByzantiumBlock:      big.NewInt(0),
-		ConstantinopleBlock: big.NewInt(0),
-		PetersburgBlock:     big.NewInt(0),
-		IstanbulBlock:       big.NewInt(0),
-		MuirGlacierBlock:    big.NewInt(0),
-		RamanujanBlock:      big.NewInt(0),
-		NielsBlock:          big.NewInt(0),
-		MirrorSyncBlock:     big.NewInt(0),
-		BrunoBlock:          big.NewInt(0),
-		EulerBlock:          big.NewInt(0),
-		NanoBlock:           big.NewInt(0),
-		MoranBlock:          big.NewInt(0),
-		GibbsBlock:          big.NewInt(0),
-		PlanckBlock:         big.NewInt(0),
-
-		// TODO modify blockNumber, make sure the blockNumber is not an integer multiple of 200 (epoch number)
-		// TODO Caution !!! it should be very careful !!!
-		LubanBlock: big.NewInt(0),
-		PlatoBlock: big.NewInt(0),
-		// TODO modify blockNumber, make sure HertzBlock=BerlinBlock=LondonBlock to enable Berlin and London EIPs
-		BerlinBlock:   big.NewInt(0),
-		LondonBlock:   big.NewInt(0),
-		HertzBlock:    big.NewInt(0),
-		HertzfixBlock: big.NewInt(0),
-		Parlia: &ParliaConfig{
->>>>>>> bfe000bd
-			Period: 3,
-			Epoch:  200,
 		},
 	}
 
@@ -489,26 +275,16 @@
 	// This configuration is intentionally not using keyed fields to force anyone
 	// adding flags to the config to also have to set these fields.
 
-<<<<<<< HEAD
-	AllEthashProtocolChanges = &ChainConfig{big.NewInt(1337), big.NewInt(0), nil, false, big.NewInt(0), common.Hash{}, big.NewInt(0), big.NewInt(0), big.NewInt(0), big.NewInt(0), big.NewInt(0), big.NewInt(0), big.NewInt(0), big.NewInt(0), big.NewInt(0), big.NewInt(0), big.NewInt(0), big.NewInt(0), nil, nil, nil, nil, nil, nil, new(EthashConfig), nil, nil}
-=======
-	AllEthashProtocolChanges = &ChainConfig{big.NewInt(1337), big.NewInt(0), nil, false, big.NewInt(0), common.Hash{}, big.NewInt(0), big.NewInt(0), big.NewInt(0), big.NewInt(0), big.NewInt(0), big.NewInt(0), big.NewInt(0), big.NewInt(0), big.NewInt(0), big.NewInt(0), big.NewInt(0), big.NewInt(0), nil, nil, big.NewInt(0), big.NewInt(0), big.NewInt(0), big.NewInt(0), big.NewInt(0), big.NewInt(0), big.NewInt(0), big.NewInt(0), big.NewInt(0), big.NewInt(0), big.NewInt(0), big.NewInt(0), big.NewInt(0), new(EthashConfig), nil, nil}
->>>>>>> bfe000bd
+	AllEthashProtocolChanges = &ChainConfig{big.NewInt(1337), big.NewInt(0), nil, false, big.NewInt(0), common.Hash{}, big.NewInt(0), big.NewInt(0), big.NewInt(0), big.NewInt(0), big.NewInt(0), big.NewInt(0), big.NewInt(0), big.NewInt(0), big.NewInt(0), big.NewInt(0), big.NewInt(0), big.NewInt(0), big.NewInt(0), big.NewInt(0), big.NewInt(0), big.NewInt(0), big.NewInt(0), big.NewInt(0), big.NewInt(0), big.NewInt(0), big.NewInt(0), new(EthashConfig), nil, nil}
 
 	// AllCliqueProtocolChanges contains every protocol change (EIPs) introduced
 	// and accepted by the Ethereum core developers into the Clique consensus.
 	//
 	// This configuration is intentionally not using keyed fields to force anyone
 	// adding flags to the config to also have to set these fields.
-<<<<<<< HEAD
-	AllCliqueProtocolChanges = &ChainConfig{big.NewInt(1337), big.NewInt(0), nil, false, big.NewInt(0), common.Hash{}, big.NewInt(0), big.NewInt(0), big.NewInt(0), big.NewInt(0), big.NewInt(0), big.NewInt(0), big.NewInt(0), big.NewInt(0), nil, nil, big.NewInt(0), nil, nil, nil, nil, nil, nil, nil, nil, &CliqueConfig{Period: 0, Epoch: 30000}, nil}
-
-	TestChainConfig = &ChainConfig{big.NewInt(1), big.NewInt(0), nil, false, big.NewInt(0), common.Hash{}, big.NewInt(0), big.NewInt(0), big.NewInt(0), big.NewInt(0), big.NewInt(0), big.NewInt(0), big.NewInt(0), big.NewInt(0), big.NewInt(0), big.NewInt(0), big.NewInt(0), big.NewInt(0), nil, nil, nil, nil, nil, nil, new(EthashConfig), nil, nil}
-=======
-	AllCliqueProtocolChanges = &ChainConfig{big.NewInt(1337), big.NewInt(0), nil, false, big.NewInt(0), common.Hash{}, big.NewInt(0), big.NewInt(0), big.NewInt(0), big.NewInt(0), big.NewInt(0), big.NewInt(0), big.NewInt(0), big.NewInt(0), nil, nil, big.NewInt(0), nil, nil, nil, big.NewInt(0), big.NewInt(0), big.NewInt(0), big.NewInt(0), big.NewInt(0), big.NewInt(0), nil, nil, nil, big.NewInt(0), big.NewInt(0), big.NewInt(0), nil, nil, &CliqueConfig{Period: 0, Epoch: 30000}, nil}
-
-	TestChainConfig = &ChainConfig{big.NewInt(1), big.NewInt(0), nil, false, big.NewInt(0), common.Hash{}, big.NewInt(0), big.NewInt(0), big.NewInt(0), big.NewInt(0), big.NewInt(0), big.NewInt(0), big.NewInt(0), big.NewInt(0), big.NewInt(0), big.NewInt(0), big.NewInt(0), big.NewInt(0), nil, nil, big.NewInt(0), big.NewInt(0), big.NewInt(0), big.NewInt(0), big.NewInt(0), big.NewInt(0), big.NewInt(0), nil, nil, big.NewInt(0), big.NewInt(0), big.NewInt(0), big.NewInt(0), new(EthashConfig), nil, nil}
->>>>>>> bfe000bd
+	AllCliqueProtocolChanges = &ChainConfig{big.NewInt(1337), big.NewInt(0), nil, false, big.NewInt(0), common.Hash{}, big.NewInt(0), big.NewInt(0), big.NewInt(0), big.NewInt(0), big.NewInt(0), big.NewInt(0), big.NewInt(0), big.NewInt(0), nil, nil, big.NewInt(0), big.NewInt(0), big.NewInt(0), big.NewInt(0), nil, nil, nil, nil, big.NewInt(0), big.NewInt(0), big.NewInt(0), nil, &CliqueConfig{Period: 0, Epoch: 30000}, nil}
+
+	TestChainConfig = &ChainConfig{big.NewInt(1), big.NewInt(0), nil, false, big.NewInt(0), common.Hash{}, big.NewInt(0), big.NewInt(0), big.NewInt(0), big.NewInt(0), big.NewInt(0), big.NewInt(0), big.NewInt(0), big.NewInt(0), big.NewInt(0), big.NewInt(0), big.NewInt(0), big.NewInt(0), big.NewInt(0), big.NewInt(0), nil, nil, nil, nil, big.NewInt(0), big.NewInt(0), big.NewInt(0), new(EthashConfig), nil, nil}
 	TestRules       = TestChainConfig.Rules(new(big.Int), false)
 )
 
@@ -596,27 +372,13 @@
 	// the network that triggers the consensus upgrade.
 	TerminalTotalDifficulty *big.Int `json:"terminalTotalDifficulty,omitempty"`
 
-<<<<<<< HEAD
 	HashPowerBlock *big.Int `json:"hashPowerBlock,omitempty"`
 	ZeusBlock      *big.Int `json:"zeusBlock,omitempty"`
 	HeraBlock      *big.Int `json:"heraBlock,omitempty"`
 	PoseidonBlock  *big.Int `json:"poseidonBlock,omitempty"`
-
-=======
-	RamanujanBlock  *big.Int `json:"ramanujanBlock,omitempty" toml:",omitempty"`  // ramanujanBlock switch block (nil = no fork, 0 = already activated)
-	NielsBlock      *big.Int `json:"nielsBlock,omitempty" toml:",omitempty"`      // nielsBlock switch block (nil = no fork, 0 = already activated)
-	MirrorSyncBlock *big.Int `json:"mirrorSyncBlock,omitempty" toml:",omitempty"` // mirrorSyncBlock switch block (nil = no fork, 0 = already activated)
-	BrunoBlock      *big.Int `json:"brunoBlock,omitempty" toml:",omitempty"`      // brunoBlock switch block (nil = no fork, 0 = already activated)
-	EulerBlock      *big.Int `json:"eulerBlock,omitempty" toml:",omitempty"`      // eulerBlock switch block (nil = no fork, 0 = already activated)
-	GibbsBlock      *big.Int `json:"gibbsBlock,omitempty" toml:",omitempty"`      // gibbsBlock switch block (nil = no fork, 0 = already activated)
-	NanoBlock       *big.Int `json:"nanoBlock,omitempty" toml:",omitempty"`       // nanoBlock switch block (nil = no fork, 0 = already activated)
-	MoranBlock      *big.Int `json:"moranBlock,omitempty" toml:",omitempty"`      // moranBlock switch block (nil = no fork, 0 = already activated)
-	PlanckBlock     *big.Int `json:"planckBlock,omitempty" toml:",omitempty"`     // planckBlock switch block (nil = no fork, 0 = already activated)
 	LubanBlock      *big.Int `json:"lubanBlock,omitempty" toml:",omitempty"`      // lubanBlock switch block (nil = no fork, 0 = already activated)
 	PlatoBlock      *big.Int `json:"platoBlock,omitempty" toml:",omitempty"`      // platoBlock switch block (nil = no fork, 0 = already activated)
 	HertzBlock      *big.Int `json:"hertzBlock,omitempty" toml:",omitempty"`      // hertzBlock switch block (nil = no fork, 0 = already activated)
-	HertzfixBlock   *big.Int `json:"hertzfixBlock,omitempty" toml:",omitempty"`   // hertzfixBlock switch block (nil = no fork, 0 = already activated)
->>>>>>> bfe000bd
 	// Various consensus engines
 	Ethash  *EthashConfig  `json:"ethash,omitempty" toml:",omitempty"`
 	Clique  *CliqueConfig  `json:"clique,omitempty" toml:",omitempty"`
@@ -667,12 +429,7 @@
 	default:
 		engine = "unknown"
 	}
-<<<<<<< HEAD
-	return fmt.Sprintf("{ChainID: %v Homestead: %v DAO: %v DAOSupport: %v EIP150: %v EIP155: %v EIP158: %v Byzantium: %v Constantinople: %v Petersburg: %v Istanbul: %v, Muir Glacier: %v, Berlin: %v, YOLO v3: %v, London: %v, HashPower: %v, Zeus: %v, Hera: %v, Poseidon: %v, Engine: %v}",
-=======
-
-	return fmt.Sprintf("{ChainID: %v Homestead: %v DAO: %v DAOSupport: %v EIP150: %v EIP155: %v EIP158: %v Byzantium: %v Constantinople: %v Petersburg: %v Istanbul: %v, Muir Glacier: %v, Ramanujan: %v, Niels: %v, MirrorSync: %v, Bruno: %v, Berlin: %v, YOLO v3: %v, CatalystBlock: %v, London: %v, ArrowGlacier: %v, MergeFork:%v, Euler: %v, Gibbs: %v, Nano: %v, Moran: %v, Planck: %v,Luban: %v, Plato: %v, Hertz: %v, Hertzfix: %v, Engine: %v}",
->>>>>>> bfe000bd
+	return fmt.Sprintf("{ChainID: %v Homestead: %v DAO: %v DAOSupport: %v EIP150: %v EIP155: %v EIP158: %v Byzantium: %v Constantinople: %v Petersburg: %v Istanbul: %v, Muir Glacier: %v, Berlin: %v, YOLO v3: %v, London: %v, HashPower: %v, Zeus: %v, Hera: %v, Poseidon: %v, Luban: %v, Plato: %v, Hertz: %v, Engine: %v}",
 		c.ChainID,
 		c.HomesteadBlock,
 		c.DAOForkBlock,
@@ -688,24 +445,13 @@
 		c.BerlinBlock,
 		c.YoloV3Block,
 		c.LondonBlock,
-<<<<<<< HEAD
 		c.HashPowerBlock,
 		c.ZeusBlock,
 		c.HeraBlock,
 		c.PoseidonBlock,
-=======
-		c.ArrowGlacierBlock,
-		c.MergeForkBlock,
-		c.EulerBlock,
-		c.GibbsBlock,
-		c.NanoBlock,
-		c.MoranBlock,
-		c.PlanckBlock,
 		c.LubanBlock,
 		c.PlatoBlock,
 		c.HertzBlock,
-		c.HertzfixBlock,
->>>>>>> bfe000bd
 		engine,
 	)
 }
@@ -745,58 +491,6 @@
 	return isForked(c.ConstantinopleBlock, num)
 }
 
-<<<<<<< HEAD
-=======
-// IsRamanujan returns whether num is either equal to the IsRamanujan fork block or greater.
-func (c *ChainConfig) IsRamanujan(num *big.Int) bool {
-	return isForked(c.RamanujanBlock, num)
-}
-
-// IsOnRamanujan returns whether num is equal to the Ramanujan fork block
-func (c *ChainConfig) IsOnRamanujan(num *big.Int) bool {
-	return configNumEqual(c.RamanujanBlock, num)
-}
-
-// IsNiels returns whether num is either equal to the Niels fork block or greater.
-func (c *ChainConfig) IsNiels(num *big.Int) bool {
-	return isForked(c.NielsBlock, num)
-}
-
-// IsOnNiels returns whether num is equal to the IsNiels fork block
-func (c *ChainConfig) IsOnNiels(num *big.Int) bool {
-	return configNumEqual(c.NielsBlock, num)
-}
-
-// IsMirrorSync returns whether num is either equal to the MirrorSync fork block or greater.
-func (c *ChainConfig) IsMirrorSync(num *big.Int) bool {
-	return isForked(c.MirrorSyncBlock, num)
-}
-
-// IsOnMirrorSync returns whether num is equal to the MirrorSync fork block
-func (c *ChainConfig) IsOnMirrorSync(num *big.Int) bool {
-	return configNumEqual(c.MirrorSyncBlock, num)
-}
-
-// IsBruno returns whether num is either equal to the Burn fork block or greater.
-func (c *ChainConfig) IsBruno(num *big.Int) bool {
-	return isForked(c.BrunoBlock, num)
-}
-
-// IsOnBruno returns whether num is equal to the Burn fork block
-func (c *ChainConfig) IsOnBruno(num *big.Int) bool {
-	return configNumEqual(c.BrunoBlock, num)
-}
-
-// IsEuler returns whether num is either equal to the euler fork block or greater.
-func (c *ChainConfig) IsEuler(num *big.Int) bool {
-	return isForked(c.EulerBlock, num)
-}
-
-// IsOnEuler returns whether num is equal to the euler fork block
-func (c *ChainConfig) IsOnEuler(num *big.Int) bool {
-	return configNumEqual(c.EulerBlock, num)
-}
-
 // IsLuban returns whether num is either equal to the first fast finality fork block or greater.
 func (c *ChainConfig) IsLuban(num *big.Int) bool {
 	return isForked(c.LubanBlock, num)
@@ -827,15 +521,6 @@
 	return configNumEqual(c.HertzBlock, num)
 }
 
-func (c *ChainConfig) IsHertzfix(num *big.Int) bool {
-	return isForked(c.HertzfixBlock, num)
-}
-
-func (c *ChainConfig) IsOnHertzfix(num *big.Int) bool {
-	return configNumEqual(c.HertzfixBlock, num)
-}
-
->>>>>>> bfe000bd
 // IsMuirGlacier returns whether num is either equal to the Muir Glacier (EIP-2384) fork block or greater.
 func (c *ChainConfig) IsMuirGlacier(num *big.Int) bool {
 	return isForked(c.MuirGlacierBlock, num)
@@ -936,21 +621,11 @@
 	}
 	var lastFork fork
 	for _, cur := range []fork{
-<<<<<<< HEAD
-		{name: "berlinBlock", block: c.BerlinBlock},
-		{name: "londonBlock", block: c.LondonBlock},
-		{name: "arrowGlacierBlock", block: c.ArrowGlacierBlock, optional: true},
-		{name: "mergeStartBlock", block: c.MergeForkBlock, optional: true},
-=======
-		{name: "mirrorSyncBlock", block: c.MirrorSyncBlock},
-		{name: "brunoBlock", block: c.BrunoBlock},
-		{name: "eulerBlock", block: c.EulerBlock},
-		{name: "gibbsBlock", block: c.GibbsBlock},
-		{name: "lubanBlock", block: c.LubanBlock},
-		{name: "platoBlock", block: c.PlatoBlock},
+		{name: "hashPowerBlock", block: c.HashPowerBlock},
+		{name: "zeusBlock", block: c.ZeusBlock},
+		{name: "heraBlock", block: c.HeraBlock},
+		{name: "poseidonBlock", block: c.PoseidonBlock},
 		{name: "hertzBlock", block: c.HertzBlock},
-		{name: "hertzfixBlock", block: c.HertzfixBlock},
->>>>>>> bfe000bd
 	} {
 		if lastFork.name != "" {
 			// Next one must be higher number
@@ -1047,9 +722,6 @@
 	if isForkIncompatible(c.HertzBlock, newcfg.HertzBlock, head) {
 		return newCompatError("hertz fork block", c.HertzBlock, newcfg.HertzBlock)
 	}
-	if isForkIncompatible(c.HertzfixBlock, newcfg.HertzfixBlock, head) {
-		return newCompatError("hertzfix fork block", c.HertzfixBlock, newcfg.HertzfixBlock)
-	}
 	return nil
 }
 
@@ -1119,17 +791,7 @@
 	IsByzantium, IsConstantinople, IsPetersburg, IsIstanbul bool
 	IsBerlin, IsLondon                                      bool
 	IsMerge                                                 bool
-<<<<<<< HEAD
-	IsHashPower                                             bool
-=======
-	IsNano                                                  bool
-	IsMoran                                                 bool
-	IsPlanck                                                bool
-	IsLuban                                                 bool
-	IsPlato                                                 bool
-	IsHertz                                                 bool
-	IsHertzfix                                              bool
->>>>>>> bfe000bd
+	IsHashPower                                            bool
 }
 
 // Rules ensures c's ChainID is not nil.
@@ -1151,16 +813,6 @@
 		IsBerlin:         c.IsBerlin(num),
 		IsLondon:         c.IsLondon(num),
 		IsMerge:          isMerge,
-<<<<<<< HEAD
 		IsHashPower:      c.IsHashPower(num),
-=======
-		IsNano:           c.IsNano(num),
-		IsMoran:          c.IsMoran(num),
-		IsPlanck:         c.IsPlanck(num),
-		IsLuban:          c.IsLuban(num),
-		IsPlato:          c.IsPlato(num),
-		IsHertz:          c.IsHertz(num),
-		IsHertzfix:       c.IsHertzfix(num),
->>>>>>> bfe000bd
 	}
 }