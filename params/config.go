--- conflicted
+++ resolved
@@ -236,32 +236,10 @@
 		PetersburgBlock:     big.NewInt(0),
 		IstanbulBlock:       big.NewInt(0),
 		MuirGlacierBlock:    big.NewInt(0),
-<<<<<<< HEAD
 		HashPowerBlock:      big.NewInt(0),
 		ZeusBlock:           big.NewInt(8_020_000),
+		HertzfixBlock:        nil,
 		Satoshi: &SatoshiConfig{
-=======
-		RamanujanBlock:      big.NewInt(0),
-		NielsBlock:          big.NewInt(0),
-		MirrorSyncBlock:     big.NewInt(5184000),
-		BrunoBlock:          big.NewInt(13082000),
-		EulerBlock:          big.NewInt(18907621),
-		NanoBlock:           big.NewInt(21962149),
-		MoranBlock:          big.NewInt(22107423),
-		GibbsBlock:          big.NewInt(23846001),
-		PlanckBlock:         big.NewInt(27281024),
-
-		// TODO modify blockNumber, make sure the blockNumber is not an integer multiple of 200 (epoch number)
-		// TODO Caution !!! it should be very careful !!!
-		LubanBlock: big.NewInt(29020050),
-		PlatoBlock: big.NewInt(30720096),
-		// TODO modify blockNumber, make sure HertzBlock=BerlinBlock=LondonBlock to enable Berlin and London EIPs
-		BerlinBlock:   big.NewInt(31302048),
-		LondonBlock:   big.NewInt(31302048),
-		HertzBlock:    big.NewInt(31302048),
-		HertzfixBlock: big.NewInt(34140700),
-		Parlia: &ParliaConfig{
->>>>>>> bfe000bd
 			Period: 3,
 			Epoch:  200,
 			Round:  86400,
@@ -279,78 +257,17 @@
 		PetersburgBlock:     big.NewInt(0),
 		IstanbulBlock:       big.NewInt(0),
 		MuirGlacierBlock:    big.NewInt(0),
-<<<<<<< HEAD
 		HashPowerBlock:      big.NewInt(4_545_256),
 		ZeusBlock:           big.NewInt(12_666_000),
+		HertzfixBlock:        nil,
 		Satoshi: &SatoshiConfig{
-=======
-		RamanujanBlock:      big.NewInt(1010000),
-		NielsBlock:          big.NewInt(1014369),
-		MirrorSyncBlock:     big.NewInt(5582500),
-		BrunoBlock:          big.NewInt(13837000),
-		EulerBlock:          big.NewInt(19203503),
-		GibbsBlock:          big.NewInt(22800220),
-		NanoBlock:           big.NewInt(23482428),
-		MoranBlock:          big.NewInt(23603940),
-		PlanckBlock:         big.NewInt(28196022),
-
-		// TODO modify blockNumber, make sure the blockNumber is not an integer multiple of 200 (epoch number)
-		// TODO Caution !!! it should be very careful !!!
-		LubanBlock: big.NewInt(29295050),
-		PlatoBlock: big.NewInt(29861024),
-		// TODO modify blockNumber, make sure HertzBlock=BerlinBlock=LondonBlock to enable Berlin and London EIPs
-		BerlinBlock:   big.NewInt(31103030),
-		LondonBlock:   big.NewInt(31103030),
-		HertzBlock:    big.NewInt(31103030),
-		HertzfixBlock: big.NewInt(35682300),
-
-		Parlia: &ParliaConfig{
->>>>>>> bfe000bd
 			Period: 3,
 			Epoch:  200,
 			Round:  86400,
 		},
 	}
 
-<<<<<<< HEAD
 	SatoshiTestChainConfig = &ChainConfig{
-=======
-	RialtoChainConfig = &ChainConfig{
-		ChainID:             big.NewInt(1417),
-		HomesteadBlock:      big.NewInt(0),
-		EIP150Block:         big.NewInt(0),
-		EIP155Block:         big.NewInt(0),
-		EIP158Block:         big.NewInt(0),
-		ByzantiumBlock:      big.NewInt(0),
-		ConstantinopleBlock: big.NewInt(0),
-		PetersburgBlock:     big.NewInt(0),
-		IstanbulBlock:       big.NewInt(0),
-		MuirGlacierBlock:    big.NewInt(0),
-		RamanujanBlock:      big.NewInt(400),
-		NielsBlock:          big.NewInt(0),
-		MirrorSyncBlock:     big.NewInt(400),
-		BrunoBlock:          big.NewInt(400),
-		EulerBlock:          big.NewInt(400),
-		GibbsBlock:          big.NewInt(400),
-		NanoBlock:           nil,
-		MoranBlock:          nil,
-		PlanckBlock:         nil,
-
-		// TODO
-		LubanBlock:    nil,
-		PlatoBlock:    nil,
-		BerlinBlock:   nil,
-		HertzBlock:    nil,
-		HertzfixBlock: nil,
-
-		Parlia: &ParliaConfig{
-			Period: 3,
-			Epoch:  200,
-		},
-	}
-
-	ParliaTestChainConfig = &ChainConfig{
->>>>>>> bfe000bd
 		ChainID:             big.NewInt(2),
 		HomesteadBlock:      big.NewInt(0),
 		EIP150Block:         big.NewInt(0),
@@ -367,19 +284,12 @@
 		LubanBlock: big.NewInt(0),
 		PlatoBlock: big.NewInt(0),
 		// TODO modify blockNumber, make sure HertzBlock=BerlinBlock=LondonBlock to enable Berlin and London EIPs
-<<<<<<< HEAD
 		BerlinBlock: big.NewInt(0),
 		LondonBlock: big.NewInt(0),
 		HertzBlock:  big.NewInt(0),
+		HertzfixBlock: big.NewInt(0),
 
 		Satoshi: &SatoshiConfig{
-=======
-		BerlinBlock:   big.NewInt(0),
-		LondonBlock:   big.NewInt(0),
-		HertzBlock:    big.NewInt(0),
-		HertzfixBlock: big.NewInt(0),
-		Parlia: &ParliaConfig{
->>>>>>> bfe000bd
 			Period: 3,
 			Epoch:  200,
 			Round:  86400,
@@ -392,26 +302,16 @@
 	// This configuration is intentionally not using keyed fields to force anyone
 	// adding flags to the config to also have to set these fields.
 
-<<<<<<< HEAD
-	AllEthashProtocolChanges = &ChainConfig{big.NewInt(1337), big.NewInt(0), nil, false, big.NewInt(0), common.Hash{}, big.NewInt(0), big.NewInt(0), big.NewInt(0), big.NewInt(0), big.NewInt(0), big.NewInt(0), big.NewInt(0), big.NewInt(0), big.NewInt(0), big.NewInt(0), big.NewInt(0), big.NewInt(0), big.NewInt(0), big.NewInt(0), big.NewInt(0), big.NewInt(0), big.NewInt(0), big.NewInt(0), big.NewInt(0), new(EthashConfig), nil, nil}
-=======
-	AllEthashProtocolChanges = &ChainConfig{big.NewInt(1337), big.NewInt(0), nil, false, big.NewInt(0), common.Hash{}, big.NewInt(0), big.NewInt(0), big.NewInt(0), big.NewInt(0), big.NewInt(0), big.NewInt(0), big.NewInt(0), big.NewInt(0), big.NewInt(0), big.NewInt(0), big.NewInt(0), big.NewInt(0), nil, nil, big.NewInt(0), big.NewInt(0), big.NewInt(0), big.NewInt(0), big.NewInt(0), big.NewInt(0), big.NewInt(0), big.NewInt(0), big.NewInt(0), big.NewInt(0), big.NewInt(0), big.NewInt(0), big.NewInt(0), new(EthashConfig), nil, nil}
->>>>>>> bfe000bd
+	AllEthashProtocolChanges = &ChainConfig{big.NewInt(1337), big.NewInt(0), nil, false, big.NewInt(0), common.Hash{}, big.NewInt(0), big.NewInt(0), big.NewInt(0), big.NewInt(0), big.NewInt(0), big.NewInt(0), big.NewInt(0), big.NewInt(0), big.NewInt(0), big.NewInt(0), big.NewInt(0), big.NewInt(0), big.NewInt(0), big.NewInt(0), big.NewInt(0), big.NewInt(0), big.NewInt(0), big.NewInt(0), big.NewInt(0), big.NewInt(0), new(EthashConfig), nil, nil}
 
 	// AllCliqueProtocolChanges contains every protocol change (EIPs) introduced
 	// and accepted by the Ethereum core developers into the Clique consensus.
 	//
 	// This configuration is intentionally not using keyed fields to force anyone
 	// adding flags to the config to also have to set these fields.
-<<<<<<< HEAD
-	AllCliqueProtocolChanges = &ChainConfig{big.NewInt(1337), big.NewInt(0), nil, false, big.NewInt(0), common.Hash{}, big.NewInt(0), big.NewInt(0), big.NewInt(0), big.NewInt(0), big.NewInt(0), big.NewInt(0), big.NewInt(0), big.NewInt(0), nil, nil, big.NewInt(0), nil, nil, nil, nil, nil, nil, big.NewInt(0), big.NewInt(0), nil, &CliqueConfig{Period: 0, Epoch: 30000}, nil}
-
-	TestChainConfig = &ChainConfig{big.NewInt(1), big.NewInt(0), nil, false, big.NewInt(0), common.Hash{}, big.NewInt(0), big.NewInt(0), big.NewInt(0), big.NewInt(0), big.NewInt(0), big.NewInt(0), big.NewInt(0), big.NewInt(0), big.NewInt(0), big.NewInt(0), big.NewInt(0), big.NewInt(0), nil, nil, nil, nil, nil, big.NewInt(0), big.NewInt(0), new(EthashConfig), nil, nil}
-=======
-	AllCliqueProtocolChanges = &ChainConfig{big.NewInt(1337), big.NewInt(0), nil, false, big.NewInt(0), common.Hash{}, big.NewInt(0), big.NewInt(0), big.NewInt(0), big.NewInt(0), big.NewInt(0), big.NewInt(0), big.NewInt(0), big.NewInt(0), nil, nil, big.NewInt(0), nil, nil, nil, big.NewInt(0), big.NewInt(0), big.NewInt(0), big.NewInt(0), big.NewInt(0), big.NewInt(0), nil, nil, nil, big.NewInt(0), big.NewInt(0), big.NewInt(0), nil, nil, &CliqueConfig{Period: 0, Epoch: 30000}, nil}
-
-	TestChainConfig = &ChainConfig{big.NewInt(1), big.NewInt(0), nil, false, big.NewInt(0), common.Hash{}, big.NewInt(0), big.NewInt(0), big.NewInt(0), big.NewInt(0), big.NewInt(0), big.NewInt(0), big.NewInt(0), big.NewInt(0), big.NewInt(0), big.NewInt(0), big.NewInt(0), big.NewInt(0), nil, nil, big.NewInt(0), big.NewInt(0), big.NewInt(0), big.NewInt(0), big.NewInt(0), big.NewInt(0), big.NewInt(0), nil, nil, big.NewInt(0), big.NewInt(0), big.NewInt(0), big.NewInt(0), new(EthashConfig), nil, nil}
->>>>>>> bfe000bd
+	AllCliqueProtocolChanges = &ChainConfig{big.NewInt(1337), big.NewInt(0), nil, false, big.NewInt(0), common.Hash{}, big.NewInt(0), big.NewInt(0), big.NewInt(0), big.NewInt(0), big.NewInt(0), big.NewInt(0), big.NewInt(0), big.NewInt(0), nil, nil, big.NewInt(0), nil, nil, nil, nil, nil, nil, big.NewInt(0), big.NewInt(0), nil, nil, &CliqueConfig{Period: 0, Epoch: 30000}, nil}
+
+	TestChainConfig = &ChainConfig{big.NewInt(1), big.NewInt(0), nil, false, big.NewInt(0), common.Hash{}, big.NewInt(0), big.NewInt(0), big.NewInt(0), big.NewInt(0), big.NewInt(0), big.NewInt(0), big.NewInt(0), big.NewInt(0), big.NewInt(0), big.NewInt(0), big.NewInt(0), big.NewInt(0), nil, nil, nil, nil, nil, big.NewInt(0), big.NewInt(0), big.NewInt(0), new(EthashConfig), nil, nil}
 	TestRules       = TestChainConfig.Rules(new(big.Int), false)
 )
 
@@ -555,12 +455,7 @@
 	default:
 		engine = "unknown"
 	}
-<<<<<<< HEAD
-	return fmt.Sprintf("{ChainID: %v Homestead: %v DAO: %v DAOSupport: %v EIP150: %v EIP155: %v EIP158: %v Byzantium: %v Constantinople: %v Petersburg: %v Istanbul: %v, Muir Glacier: %v, Berlin: %v, YOLO v3: %v, London: %v, HashPower: %v, Zeus: %v, Luban: %v, Plato: %v, Hertz: %v, Engine: %v}",
-=======
-
-	return fmt.Sprintf("{ChainID: %v Homestead: %v DAO: %v DAOSupport: %v EIP150: %v EIP155: %v EIP158: %v Byzantium: %v Constantinople: %v Petersburg: %v Istanbul: %v, Muir Glacier: %v, Ramanujan: %v, Niels: %v, MirrorSync: %v, Bruno: %v, Berlin: %v, YOLO v3: %v, CatalystBlock: %v, London: %v, ArrowGlacier: %v, MergeFork:%v, Euler: %v, Gibbs: %v, Nano: %v, Moran: %v, Planck: %v,Luban: %v, Plato: %v, Hertz: %v, Hertzfix: %v, Engine: %v}",
->>>>>>> bfe000bd
+	return fmt.Sprintf("{ChainID: %v Homestead: %v DAO: %v DAOSupport: %v EIP150: %v EIP155: %v EIP158: %v Byzantium: %v Constantinople: %v Petersburg: %v Istanbul: %v, Muir Glacier: %v, Berlin: %v, YOLO v3: %v, London: %v, HashPower: %v, Zeus: %v, Luban: %v, Plato: %v, Hertz: %v, Hertzfix: %v, Engine: %v}",
 		c.ChainID,
 		c.HomesteadBlock,
 		c.DAOForkBlock,
