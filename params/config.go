--- conflicted
+++ resolved
@@ -27,7 +27,7 @@
 var (
 	MainnetGenesisHash = common.HexToHash("0xd4e56740f876aef8c010b86a40d5f56745a118d0906a34e69aec8c0db1cb8fa3")
 
-	CoreGenesisHash    = common.HexToHash("0xf7fc87f11e61508a5828cd1508060ed1714c8d32a92744ae10acb43c953357ad")
+	COREGenesisHash    = common.HexToHash("0xf7fc87f11e61508a5828cd1508060ed1714c8d32a92744ae10acb43c953357ad")
 	BuffaloGenesisHash = common.HexToHash("0xd90508c51efd64e75363cdf51114d9f2a90a79e6cd0f78f3c3038b47695c034a")
 )
 
@@ -38,47 +38,6 @@
 
 	// MainnetChainConfig is the chain parameters to run a node on the main network.
 	MainnetChainConfig = &ChainConfig{
-<<<<<<< HEAD
-		ChainID:             big.NewInt(1),
-		HomesteadBlock:      big.NewInt(1_150_000),
-		DAOForkBlock:        big.NewInt(1_920_000),
-		DAOForkSupport:      true,
-		EIP150Block:         big.NewInt(2_463_000),
-		EIP150Hash:          common.HexToHash("0x2086799aeebeae135c246c65021c82b4e15a2c451340993aacfd2751886514f0"),
-		EIP155Block:         big.NewInt(2_675_000),
-		EIP158Block:         big.NewInt(2_675_000),
-		ByzantiumBlock:      big.NewInt(4_370_000),
-		ConstantinopleBlock: big.NewInt(7_280_000),
-		PetersburgBlock:     big.NewInt(7_280_000),
-		IstanbulBlock:       big.NewInt(9_069_000),
-		MuirGlacierBlock:    big.NewInt(9_200_000),
-		BerlinBlock:         big.NewInt(12_244_000),
-		LondonBlock:         big.NewInt(12_965_000),
-		ArrowGlacierBlock:   big.NewInt(13_773_000),
-		Ethash:              new(EthashConfig),
-	}
-
-	// just for prysm compile pass
-	// RopstenChainConfig contains the chain parameters to run a node on the Ropsten test network.
-	RopstenChainConfig = &ChainConfig{
-		ChainID:                 big.NewInt(3),
-		HomesteadBlock:          big.NewInt(0),
-		DAOForkBlock:            nil,
-		DAOForkSupport:          true,
-		EIP150Block:             big.NewInt(0),
-		EIP150Hash:              common.HexToHash("0x41941023680923e0fe4d74a34bdac8141f2540e3ae90623718e47d66d1ca4a2d"),
-		EIP155Block:             big.NewInt(10),
-		EIP158Block:             big.NewInt(10),
-		ByzantiumBlock:          big.NewInt(1_700_000),
-		ConstantinopleBlock:     big.NewInt(4_230_000),
-		PetersburgBlock:         big.NewInt(4_939_394),
-		IstanbulBlock:           big.NewInt(6_485_846),
-		MuirGlacierBlock:        big.NewInt(7_117_117),
-		BerlinBlock:             big.NewInt(9_812_189),
-		LondonBlock:             big.NewInt(10_499_401),
-		TerminalTotalDifficulty: new(big.Int).SetUint64(50_000_000_000_000_000),
-		Ethash:                  new(EthashConfig),
-=======
 		ChainID:                       big.NewInt(1),
 		HomesteadBlock:                big.NewInt(1_150_000),
 		DAOForkBlock:                  big.NewInt(1_920_000),
@@ -91,11 +50,6 @@
 		PetersburgBlock:               big.NewInt(7_280_000),
 		IstanbulBlock:                 big.NewInt(9_069_000),
 		MuirGlacierBlock:              big.NewInt(9_200_000),
-		RamanujanBlock:                big.NewInt(0),
-		NielsBlock:                    big.NewInt(0),
-		MirrorSyncBlock:               big.NewInt(0),
-		BrunoBlock:                    big.NewInt(0),
-		EulerBlock:                    big.NewInt(0),
 		BerlinBlock:                   big.NewInt(12_244_000),
 		LondonBlock:                   big.NewInt(12_965_000),
 		ArrowGlacierBlock:             big.NewInt(13_773_000),
@@ -104,30 +58,9 @@
 		TerminalTotalDifficultyPassed: true,
 		ShanghaiTime:                  newUint64(1681338455),
 		Ethash:                        new(EthashConfig),
->>>>>>> 5e74ea65
-	}
-
-	// MainnetTrustedCheckpoint contains the light client trusted checkpoint for the main network.
-	MainnetTrustedCheckpoint = &TrustedCheckpoint{
-		SectionIndex: 413,
-		SectionHead:  common.HexToHash("0x8aa8e64ceadcdc5f23bc41d2acb7295a261a5cf680bb00a34f0e01af08200083"),
-		CHTRoot:      common.HexToHash("0x008af584d385a2610706c5a439d39f15ddd4b691c5d42603f65ae576f703f477"),
-		BloomRoot:    common.HexToHash("0x5a081af71a588f4d90bced242545b08904ad4fb92f7effff2ceb6e50e6dec157"),
-	}
-
-	// MainnetCheckpointOracle contains a set of configs for the main network oracle.
-	MainnetCheckpointOracle = &CheckpointOracleConfig{
-		Address: common.HexToAddress("0x9a9070028361F7AAbeB3f2F2Dc07F82C4a98A02a"),
-		Signers: []common.Address{
-			common.HexToAddress("0x1b2C260efc720BE89101890E4Db589b44E950527"), // Peter
-			common.HexToAddress("0x78d1aD571A1A09D60D9BBf25894b44e4C8859595"), // Martin
-			common.HexToAddress("0x286834935f4A8Cfb4FF4C77D5770C2775aE2b0E7"), // Zsolt
-			common.HexToAddress("0xb86e2B0Ab5A4B1373e40c51A7C712c70Ba2f9f8E"), // Gary
-			common.HexToAddress("0x0DF8fa387C602AE62559cC4aFa4972A7045d6707"), // Guillaume
-		},
-		Threshold: 2,
-	}
-
+	}
+
+	// just for prysm compile pass
 	// SepoliaChainConfig contains the chain parameters to run a node on the Sepolia test network.
 	SepoliaChainConfig = &ChainConfig{
 		ChainID:             big.NewInt(11155111),
@@ -147,58 +80,7 @@
 		Ethash:              new(EthashConfig),
 	}
 
-	// SepoliaTrustedCheckpoint contains the light client trusted checkpoint for the Sepolia test network.
-	SepoliaTrustedCheckpoint = &TrustedCheckpoint{
-		SectionIndex: 1,
-		SectionHead:  common.HexToHash("0x5dde65e28745b10ff9e9b86499c3a3edc03587b27a06564a4342baf3a37de869"),
-		CHTRoot:      common.HexToHash("0x042a0d914f7baa4f28f14d12291e5f346e88c5b9d95127bf5422a8afeacd27e8"),
-		BloomRoot:    common.HexToHash("0x56e81f171bcc55a6ff8345e692c0f86e5b48e01b996cadc001622fb5e363b421"),
-	}
-
-	// RinkebyChainConfig contains the chain parameters to run a node on the Rinkeby test network.
-	RinkebyChainConfig = &ChainConfig{
-		ChainID:             big.NewInt(4),
-		HomesteadBlock:      big.NewInt(1),
-		DAOForkBlock:        nil,
-		DAOForkSupport:      true,
-		EIP150Block:         big.NewInt(2),
-		EIP150Hash:          common.HexToHash("0x9b095b36c15eaf13044373aef8ee0bd3a382a5abb92e402afa44b8249c3a90e9"),
-		EIP155Block:         big.NewInt(3),
-		EIP158Block:         big.NewInt(3),
-		ByzantiumBlock:      big.NewInt(1_035_301),
-		ConstantinopleBlock: big.NewInt(3_660_663),
-		PetersburgBlock:     big.NewInt(4_321_234),
-		IstanbulBlock:       big.NewInt(5_435_345),
-		MuirGlacierBlock:    nil,
-		BerlinBlock:         big.NewInt(8_290_928),
-		LondonBlock:         big.NewInt(8_897_988),
-		ArrowGlacierBlock:   nil,
-		Clique: &CliqueConfig{
-			Period: 15,
-			Epoch:  30000,
-		},
-	}
-
-	// RinkebyTrustedCheckpoint contains the light client trusted checkpoint for the Rinkeby test network.
-	RinkebyTrustedCheckpoint = &TrustedCheckpoint{
-		SectionIndex: 292,
-		SectionHead:  common.HexToHash("0x4185c2f1bb85ecaa04409d1008ff0761092ea2e94e8a71d64b1a5abc37b81414"),
-		CHTRoot:      common.HexToHash("0x03b0191e6140effe0b88bb7c97bfb794a275d3543cb3190662fb72d9beea423c"),
-		BloomRoot:    common.HexToHash("0x3d5f6edccc87536dcbc0dd3aae97a318205c617dd3957b4261470c71481629e2"),
-	}
-
-	// RinkebyCheckpointOracle contains a set of configs for the Rinkeby test network oracle.
-	RinkebyCheckpointOracle = &CheckpointOracleConfig{
-		Address: common.HexToAddress("0xebe8eFA441B9302A0d7eaECc277c09d20D684540"),
-		Signers: []common.Address{
-			common.HexToAddress("0xd9c9cd5f6779558b6e0ed4e6acf6b1947e7fa1f3"), // Peter
-			common.HexToAddress("0x78d1aD571A1A09D60D9BBf25894b44e4C8859595"), // Martin
-			common.HexToAddress("0x286834935f4A8Cfb4FF4C77D5770C2775aE2b0E7"), // Zsolt
-			common.HexToAddress("0xb86e2B0Ab5A4B1373e40c51A7C712c70Ba2f9f8E"), // Gary
-		},
-		Threshold: 2,
-	}
-
+	// just for prysm compile pass
 	// GoerliChainConfig contains the chain parameters to run a node on the Görli test network.
 	GoerliChainConfig = &ChainConfig{
 		ChainID:             big.NewInt(5),
@@ -222,33 +104,8 @@
 		},
 	}
 
-<<<<<<< HEAD
-	// GoerliTrustedCheckpoint contains the light client trusted checkpoint for the Görli test network.
-	GoerliTrustedCheckpoint = &TrustedCheckpoint{
-		SectionIndex: 176,
-		SectionHead:  common.HexToHash("0x2de018858528434f93adb40b1f03f2304a86d31b4ef2b1f930da0134f5c32427"),
-		CHTRoot:      common.HexToHash("0x8c17e497d38088321c147abe4acbdfb3c0cab7d7a2b97e07404540f04d12747e"),
-		BloomRoot:    common.HexToHash("0x02a41b6606bd3f741bd6ae88792d75b1ad8cf0ea5e28fbaa03bc8b95cbd20034"),
-	}
-
-	// GoerliCheckpointOracle contains a set of configs for the Goerli test network oracle.
-	GoerliCheckpointOracle = &CheckpointOracleConfig{
-		Address: common.HexToAddress("0x18CA0E045F0D772a851BC7e48357Bcaab0a0795D"),
-		Signers: []common.Address{
-			common.HexToAddress("0x4769bcaD07e3b938B7f43EB7D278Bc7Cb9efFb38"), // Peter
-			common.HexToAddress("0x78d1aD571A1A09D60D9BBf25894b44e4C8859595"), // Martin
-			common.HexToAddress("0x286834935f4A8Cfb4FF4C77D5770C2775aE2b0E7"), // Zsolt
-			common.HexToAddress("0xb86e2B0Ab5A4B1373e40c51A7C712c70Ba2f9f8E"), // Gary
-			common.HexToAddress("0x0DF8fa387C602AE62559cC4aFa4972A7045d6707"), // Guillaume
-		},
-		Threshold: 2,
-	}
-	CoreChainConfig = &ChainConfig{
+	COREChainConfig = &ChainConfig{
 		ChainID:             big.NewInt(1116),
-=======
-	BSCChainConfig = &ChainConfig{
-		ChainID:             big.NewInt(56),
->>>>>>> 5e74ea65
 		HomesteadBlock:      big.NewInt(0),
 		EIP150Block:         big.NewInt(0),
 		EIP155Block:         big.NewInt(0),
@@ -258,34 +115,15 @@
 		PetersburgBlock:     big.NewInt(0),
 		IstanbulBlock:       big.NewInt(0),
 		MuirGlacierBlock:    big.NewInt(0),
-<<<<<<< HEAD
 		HashPowerBlock:      big.NewInt(0),
 		ZeusBlock:           big.NewInt(8_020_000),
 		HeraBlock:           big.NewInt(12_195_500),
 		PoseidonBlock:       big.NewInt(13_232_049),
+		BerlinBlock:         nil,
+		LondonBlock:         nil,
+		HertzBlock:          nil,
+		ShanghaiTime:        nil,
 		Satoshi: &SatoshiConfig{
-=======
-		RamanujanBlock:      big.NewInt(0),
-		NielsBlock:          big.NewInt(0),
-		MirrorSyncBlock:     big.NewInt(5184000),
-		BrunoBlock:          big.NewInt(13082000),
-		EulerBlock:          big.NewInt(18907621),
-		NanoBlock:           big.NewInt(21962149),
-		MoranBlock:          big.NewInt(22107423),
-		GibbsBlock:          big.NewInt(23846001),
-		PlanckBlock:         big.NewInt(27281024),
-		LubanBlock:          big.NewInt(29020050),
-		PlatoBlock:          big.NewInt(30720096),
-		BerlinBlock:         big.NewInt(31302048),
-		LondonBlock:         big.NewInt(31302048),
-		HertzBlock:          big.NewInt(31302048),
-		HertzfixBlock:       big.NewInt(34140700),
-		// UnixTime: 1705996800 is January 23, 2024 8:00:00 AM UTC
-		ShanghaiTime: newUint64(1705996800),
-		KeplerTime:   newUint64(1705996800),
-
-		Parlia: &ParliaConfig{
->>>>>>> 5e74ea65
 			Period: 3,
 			Epoch:  200,
 			Round:  86400,
@@ -303,81 +141,22 @@
 		PetersburgBlock:     big.NewInt(0),
 		IstanbulBlock:       big.NewInt(0),
 		MuirGlacierBlock:    big.NewInt(0),
-<<<<<<< HEAD
 		HashPowerBlock:      big.NewInt(4_545_256),
 		ZeusBlock:           big.NewInt(12_666_000),
 		HeraBlock:           big.NewInt(16_472_288),
 		PoseidonBlock:       big.NewInt(18_253_800),
+		BerlinBlock:         nil,
+		LondonBlock:         nil,
+		HertzBlock:          nil,
+		ShanghaiTime:        nil,
 		Satoshi: &SatoshiConfig{
-=======
-		RamanujanBlock:      big.NewInt(1010000),
-		NielsBlock:          big.NewInt(1014369),
-		MirrorSyncBlock:     big.NewInt(5582500),
-		BrunoBlock:          big.NewInt(13837000),
-		EulerBlock:          big.NewInt(19203503),
-		GibbsBlock:          big.NewInt(22800220),
-		NanoBlock:           big.NewInt(23482428),
-		MoranBlock:          big.NewInt(23603940),
-		PlanckBlock:         big.NewInt(28196022),
-		LubanBlock:          big.NewInt(29295050),
-		PlatoBlock:          big.NewInt(29861024),
-		BerlinBlock:         big.NewInt(31103030),
-		LondonBlock:         big.NewInt(31103030),
-		HertzBlock:          big.NewInt(31103030),
-		HertzfixBlock:       big.NewInt(35682300),
-		// UnixTime: 1702972800 is December 19, 2023 8:00:00 AM UTC
-		ShanghaiTime: newUint64(1702972800),
-		KeplerTime:   newUint64(1702972800),
-
-		Parlia: &ParliaConfig{
->>>>>>> 5e74ea65
 			Period: 3,
 			Epoch:  200,
 			Round:  86400,
 		},
 	}
 
-<<<<<<< HEAD
 	SatoshiTestChainConfig = &ChainConfig{
-=======
-	// used to test hard fork upgrade, following https://github.com/bnb-chain/bsc-genesis-contract/blob/master/genesis.json
-	RialtoChainConfig = &ChainConfig{
-		ChainID:             big.NewInt(714),
-		HomesteadBlock:      big.NewInt(0),
-		EIP150Block:         big.NewInt(0),
-		EIP155Block:         big.NewInt(0),
-		EIP158Block:         big.NewInt(0),
-		ByzantiumBlock:      big.NewInt(0),
-		ConstantinopleBlock: big.NewInt(0),
-		PetersburgBlock:     big.NewInt(0),
-		IstanbulBlock:       big.NewInt(0),
-		MuirGlacierBlock:    big.NewInt(0),
-		RamanujanBlock:      big.NewInt(0),
-		NielsBlock:          big.NewInt(0),
-		MirrorSyncBlock:     big.NewInt(1),
-		BrunoBlock:          big.NewInt(1),
-		EulerBlock:          big.NewInt(2),
-		NanoBlock:           big.NewInt(3),
-		MoranBlock:          big.NewInt(3),
-		GibbsBlock:          big.NewInt(4),
-		PlanckBlock:         big.NewInt(5),
-		LubanBlock:          big.NewInt(6),
-		PlatoBlock:          big.NewInt(7),
-		BerlinBlock:         big.NewInt(8),
-		LondonBlock:         big.NewInt(8),
-		HertzBlock:          big.NewInt(8),
-		HertzfixBlock:       big.NewInt(8),
-		ShanghaiTime:        newUint64(0),
-		KeplerTime:          newUint64(0),
-
-		Parlia: &ParliaConfig{
-			Period: 3,
-			Epoch:  200,
-		},
-	}
-
-	ParliaTestChainConfig = &ChainConfig{
->>>>>>> 5e74ea65
 		ChainID:             big.NewInt(2),
 		HomesteadBlock:      big.NewInt(0),
 		EIP150Block:         big.NewInt(0),
@@ -388,35 +167,14 @@
 		PetersburgBlock:     big.NewInt(0),
 		IstanbulBlock:       big.NewInt(0),
 		MuirGlacierBlock:    big.NewInt(0),
-<<<<<<< HEAD
 		HashPowerBlock:      big.NewInt(0),
 		ZeusBlock:           big.NewInt(0),
 		HeraBlock:           big.NewInt(0),
 		PoseidonBlock:       big.NewInt(0),
-		// TODO modify blockNumber, make sure HertzBlock=BerlinBlock=LondonBlock to enable Berlin and London EIPs
-		BerlinBlock: big.NewInt(0),
-		LondonBlock: big.NewInt(0),
-		HertzBlock:  big.NewInt(0),
-
-		Satoshi: &SatoshiConfig{
-=======
-		RamanujanBlock:      big.NewInt(0),
-		NielsBlock:          big.NewInt(0),
-		MirrorSyncBlock:     big.NewInt(0),
-		BrunoBlock:          big.NewInt(0),
-		EulerBlock:          big.NewInt(0),
-		NanoBlock:           big.NewInt(0),
-		MoranBlock:          big.NewInt(0),
-		GibbsBlock:          big.NewInt(0),
-		PlanckBlock:         big.NewInt(0),
-		LubanBlock:          big.NewInt(0),
-		PlatoBlock:          big.NewInt(0),
 		BerlinBlock:         big.NewInt(0),
 		LondonBlock:         big.NewInt(0),
 		HertzBlock:          big.NewInt(0),
-		HertzfixBlock:       big.NewInt(0),
-		Parlia: &ParliaConfig{
->>>>>>> 5e74ea65
+		Satoshi: &SatoshiConfig{
 			Period: 3,
 			Epoch:  200,
 			Round:  86400,
@@ -453,36 +211,6 @@
 		Clique:                        nil,
 	}
 
-<<<<<<< HEAD
-	AllEthashProtocolChanges = &ChainConfig{big.NewInt(1337), big.NewInt(0), nil, false, big.NewInt(0), common.Hash{}, big.NewInt(0), big.NewInt(0), big.NewInt(0), big.NewInt(0), big.NewInt(0), big.NewInt(0), big.NewInt(0), big.NewInt(0), big.NewInt(0), big.NewInt(0), big.NewInt(0), big.NewInt(0), big.NewInt(0), big.NewInt(0), big.NewInt(0), big.NewInt(0), big.NewInt(0), big.NewInt(0), big.NewInt(0), big.NewInt(0), big.NewInt(0), new(EthashConfig), nil, nil}
-
-	// AllCliqueProtocolChanges contains every protocol change (EIPs) introduced
-	// and accepted by the Ethereum core developers into the Clique consensus.
-	//
-	// This configuration is intentionally not using keyed fields to force anyone
-	// adding flags to the config to also have to set these fields.
-	AllCliqueProtocolChanges = &ChainConfig{big.NewInt(1337), big.NewInt(0), nil, false, big.NewInt(0), common.Hash{}, big.NewInt(0), big.NewInt(0), big.NewInt(0), big.NewInt(0), big.NewInt(0), big.NewInt(0), big.NewInt(0), big.NewInt(0), nil, nil, big.NewInt(0), big.NewInt(0), big.NewInt(0), big.NewInt(0), nil, nil, nil, nil, big.NewInt(0), big.NewInt(0), big.NewInt(0), nil, &CliqueConfig{Period: 0, Epoch: 30000}, nil}
-
-	TestChainConfig = &ChainConfig{big.NewInt(1), big.NewInt(0), nil, false, big.NewInt(0), common.Hash{}, big.NewInt(0), big.NewInt(0), big.NewInt(0), big.NewInt(0), big.NewInt(0), big.NewInt(0), big.NewInt(0), big.NewInt(0), big.NewInt(0), big.NewInt(0), big.NewInt(0), big.NewInt(0), big.NewInt(0), big.NewInt(0), nil, nil, nil, nil, big.NewInt(0), big.NewInt(0), big.NewInt(0), new(EthashConfig), nil, nil}
-	TestRules       = TestChainConfig.Rules(new(big.Int), false)
-)
-
-// TrustedCheckpoint represents a set of post-processed trie roots (CHT and
-// BloomTrie) associated with the appropriate section index and head hash. It is
-// used to start light syncing from this checkpoint and avoid downloading the
-// entire header chain while still being able to securely access old headers/logs.
-type TrustedCheckpoint struct {
-	SectionIndex uint64      `json:"sectionIndex"`
-	SectionHead  common.Hash `json:"sectionHead"`
-	CHTRoot      common.Hash `json:"chtRoot"`
-	BloomRoot    common.Hash `json:"bloomRoot"`
-}
-
-// HashEqual returns an indicator comparing the itself hash with given one.
-func (c *TrustedCheckpoint) HashEqual(hash common.Hash) bool {
-	if c.Empty() {
-		return hash == common.Hash{}
-=======
 	AllDevChainProtocolChanges = &ChainConfig{
 		ChainID:                       big.NewInt(1337),
 		HomesteadBlock:                big.NewInt(0),
@@ -532,7 +260,6 @@
 		TerminalTotalDifficultyPassed: false,
 		Ethash:                        nil,
 		Clique:                        &CliqueConfig{Period: 0, Epoch: 30000},
->>>>>>> 5e74ea65
 	}
 
 	// TestChainConfig contains every protocol change (EIPs) introduced
@@ -601,12 +328,10 @@
 	switch ghash {
 	case MainnetGenesisHash:
 		return MainnetChainConfig
-	case BSCGenesisHash:
-		return BSCChainConfig
-	case ChapelGenesisHash:
-		return ChapelChainConfig
-	case RialtoGenesisHash:
-		return RialtoChainConfig
+	case COREGenesisHash:
+		return COREChainConfig
+	case BuffaloGenesisHash:
+		return BuffaloChainConfig
 	default:
 		return nil
 	}
@@ -660,7 +385,11 @@
 	// the network that triggers the consensus upgrade.
 	TerminalTotalDifficulty *big.Int `json:"terminalTotalDifficulty,omitempty"`
 
-<<<<<<< HEAD
+	// TerminalTotalDifficultyPassed is a flag specifying that the network already
+	// passed the terminal total difficulty. Its purpose is to disable legacy sync
+	// even without having seen the TTD locally (safer long term).
+	TerminalTotalDifficultyPassed bool `json:"terminalTotalDifficultyPassed,omitempty"`
+
 	HashPowerBlock *big.Int `json:"hashPowerBlock,omitempty"`
 	ZeusBlock      *big.Int `json:"zeusBlock,omitempty"`
 	HeraBlock      *big.Int `json:"heraBlock,omitempty"`
@@ -669,34 +398,10 @@
 	PlatoBlock     *big.Int `json:"platoBlock,omitempty" toml:",omitempty"` // platoBlock switch block (nil = no fork, 0 = already activated)
 	HertzBlock     *big.Int `json:"hertzBlock,omitempty" toml:",omitempty"` // hertzBlock switch block (nil = no fork, 0 = already activated)
 	// Various consensus engines
-	Ethash  *EthashConfig  `json:"ethash,omitempty" toml:",omitempty"`
-	Clique  *CliqueConfig  `json:"clique,omitempty" toml:",omitempty"`
-	Satoshi *SatoshiConfig `json:"satoshi,omitempty" toml:",omitempty"`
-=======
-	// TerminalTotalDifficultyPassed is a flag specifying that the network already
-	// passed the terminal total difficulty. Its purpose is to disable legacy sync
-	// even without having seen the TTD locally (safer long term).
-	TerminalTotalDifficultyPassed bool `json:"terminalTotalDifficultyPassed,omitempty"`
-
-	RamanujanBlock  *big.Int `json:"ramanujanBlock,omitempty"`  // ramanujanBlock switch block (nil = no fork, 0 = already activated)
-	NielsBlock      *big.Int `json:"nielsBlock,omitempty"`      // nielsBlock switch block (nil = no fork, 0 = already activated)
-	MirrorSyncBlock *big.Int `json:"mirrorSyncBlock,omitempty"` // mirrorSyncBlock switch block (nil = no fork, 0 = already activated)
-	BrunoBlock      *big.Int `json:"brunoBlock,omitempty"`      // brunoBlock switch block (nil = no fork, 0 = already activated)
-	EulerBlock      *big.Int `json:"eulerBlock,omitempty"`      // eulerBlock switch block (nil = no fork, 0 = already activated)
-	GibbsBlock      *big.Int `json:"gibbsBlock,omitempty"`      // gibbsBlock switch block (nil = no fork, 0 = already activated)
-	NanoBlock       *big.Int `json:"nanoBlock,omitempty"`       // nanoBlock switch block (nil = no fork, 0 = already activated)
-	MoranBlock      *big.Int `json:"moranBlock,omitempty"`      // moranBlock switch block (nil = no fork, 0 = already activated)
-	PlanckBlock     *big.Int `json:"planckBlock,omitempty"`     // planckBlock switch block (nil = no fork, 0 = already activated)
-	LubanBlock      *big.Int `json:"lubanBlock,omitempty"`      // lubanBlock switch block (nil = no fork, 0 = already activated)
-	PlatoBlock      *big.Int `json:"platoBlock,omitempty"`      // platoBlock switch block (nil = no fork, 0 = already activated)
-	HertzBlock      *big.Int `json:"hertzBlock,omitempty"`      // hertzBlock switch block (nil = no fork, 0 = already activated)
-	HertzfixBlock   *big.Int `json:"hertzfixBlock,omitempty"`   // hertzfixBlock switch block (nil = no fork, 0 = already activated)
-	// Various consensus engines
-	Ethash    *EthashConfig `json:"ethash,omitempty"`
-	Clique    *CliqueConfig `json:"clique,omitempty"`
-	Parlia    *ParliaConfig `json:"parlia,omitempty"`
-	IsDevMode bool          `json:"isDev,omitempty"`
->>>>>>> 5e74ea65
+	Ethash    *EthashConfig  `json:"ethash,omitempty" toml:",omitempty"`
+	Clique    *CliqueConfig  `json:"clique,omitempty" toml:",omitempty"`
+	Satoshi   *SatoshiConfig `json:"satoshi,omitempty" toml:",omitempty"`
+	IsDevMode bool           `json:"isDev,omitempty"`
 }
 
 // EthashConfig is the consensus engine configs for proof-of-work based sealing.
@@ -748,9 +453,6 @@
 	default:
 		engine = "unknown"
 	}
-<<<<<<< HEAD
-	return fmt.Sprintf("{ChainID: %v Homestead: %v DAO: %v DAOSupport: %v EIP150: %v EIP155: %v EIP158: %v Byzantium: %v Constantinople: %v Petersburg: %v Istanbul: %v, Muir Glacier: %v, Berlin: %v, YOLO v3: %v, London: %v, HashPower: %v, Zeus: %v, Hera: %v, Poseidon: %v, Luban: %v, Plato: %v, Hertz: %v, Engine: %v}",
-=======
 
 	var ShanghaiTime *big.Int
 	if c.ShanghaiTime != nil {
@@ -762,8 +464,7 @@
 		KeplerTime = big.NewInt(0).SetUint64(*c.KeplerTime)
 	}
 
-	return fmt.Sprintf("{ChainID: %v Homestead: %v DAO: %v DAOSupport: %v EIP150: %v EIP155: %v EIP158: %v Byzantium: %v Constantinople: %v Petersburg: %v Istanbul: %v, Muir Glacier: %v, Ramanujan: %v, Niels: %v, MirrorSync: %v, Bruno: %v, Berlin: %v, YOLO v3: %v, CatalystBlock: %v, London: %v, ArrowGlacier: %v, MergeFork:%v, Euler: %v, Gibbs: %v, Nano: %v, Moran: %v, Planck: %v,Luban: %v, Plato: %v, Hertz: %v, Hertzfix: %v, ShanghaiTime: %v, KeplerTime: %v, Engine: %v}",
->>>>>>> 5e74ea65
+	return fmt.Sprintf("{ChainID: %v Homestead: %v DAO: %v DAOSupport: %v EIP150: %v EIP155: %v EIP158: %v Byzantium: %v Constantinople: %v Petersburg: %v Istanbul: %v, Muir Glacier: %v, Berlin: %v, YOLO v3: %v, London: %v, HashPower: %v, Zeus: %v, Hera: %v, Poseidon: %v, Luban: %v, Plato: %v, Hertz: %v, ShanghaiTime: %v, KeplerTime: %v, Engine: %v}",
 		c.ChainID,
 		c.HomesteadBlock,
 		c.DAOForkBlock,
@@ -779,24 +480,13 @@
 		c.BerlinBlock,
 		c.YoloV3Block,
 		c.LondonBlock,
-<<<<<<< HEAD
 		c.HashPowerBlock,
 		c.ZeusBlock,
 		c.HeraBlock,
 		c.PoseidonBlock,
-=======
-		c.ArrowGlacierBlock,
-		c.MergeNetsplitBlock,
-		c.EulerBlock,
-		c.GibbsBlock,
-		c.NanoBlock,
-		c.MoranBlock,
-		c.PlanckBlock,
->>>>>>> 5e74ea65
 		c.LubanBlock,
 		c.PlatoBlock,
 		c.HertzBlock,
-		c.HertzfixBlock,
 		ShanghaiTime,
 		KeplerTime,
 		engine,
@@ -838,59 +528,6 @@
 	return isBlockForked(c.ConstantinopleBlock, num)
 }
 
-<<<<<<< HEAD
-=======
-// IsRamanujan returns whether num is either equal to the IsRamanujan fork block or greater.
-func (c *ChainConfig) IsRamanujan(num *big.Int) bool {
-	return isBlockForked(c.RamanujanBlock, num)
-}
-
-// IsOnRamanujan returns whether num is equal to the Ramanujan fork block
-func (c *ChainConfig) IsOnRamanujan(num *big.Int) bool {
-	return configBlockEqual(c.RamanujanBlock, num)
-}
-
-// IsNiels returns whether num is either equal to the Niels fork block or greater.
-func (c *ChainConfig) IsNiels(num *big.Int) bool {
-	return isBlockForked(c.NielsBlock, num)
-}
-
-// IsOnNiels returns whether num is equal to the IsNiels fork block
-func (c *ChainConfig) IsOnNiels(num *big.Int) bool {
-	return configBlockEqual(c.NielsBlock, num)
-}
-
-// IsMirrorSync returns whether num is either equal to the MirrorSync fork block or greater.
-func (c *ChainConfig) IsMirrorSync(num *big.Int) bool {
-	return isBlockForked(c.MirrorSyncBlock, num)
-}
-
-// IsOnMirrorSync returns whether num is equal to the MirrorSync fork block
-func (c *ChainConfig) IsOnMirrorSync(num *big.Int) bool {
-	return configBlockEqual(c.MirrorSyncBlock, num)
-}
-
-// IsBruno returns whether num is either equal to the Burn fork block or greater.
-func (c *ChainConfig) IsBruno(num *big.Int) bool {
-	return isBlockForked(c.BrunoBlock, num)
-}
-
-// IsOnBruno returns whether num is equal to the Burn fork block
-func (c *ChainConfig) IsOnBruno(num *big.Int) bool {
-	return configBlockEqual(c.BrunoBlock, num)
-}
-
-// IsEuler returns whether num is either equal to the euler fork block or greater.
-func (c *ChainConfig) IsEuler(num *big.Int) bool {
-	return isBlockForked(c.EulerBlock, num)
-}
-
-// IsOnEuler returns whether num is equal to the euler fork block
-func (c *ChainConfig) IsOnEuler(num *big.Int) bool {
-	return configBlockEqual(c.EulerBlock, num)
-}
-
->>>>>>> 5e74ea65
 // IsLuban returns whether num is either equal to the first fast finality fork block or greater.
 func (c *ChainConfig) IsLuban(num *big.Int) bool {
 	return isBlockForked(c.LubanBlock, num)
@@ -919,14 +556,6 @@
 // IsOnHertz returns whether num is equal to the fork block of enabling Berlin EIPs.
 func (c *ChainConfig) IsOnHertz(num *big.Int) bool {
 	return configBlockEqual(c.HertzBlock, num)
-}
-
-func (c *ChainConfig) IsHertzfix(num *big.Int) bool {
-	return isBlockForked(c.HertzfixBlock, num)
-}
-
-func (c *ChainConfig) IsOnHertzfix(num *big.Int) bool {
-	return configBlockEqual(c.HertzfixBlock, num)
 }
 
 // IsMuirGlacier returns whether num is either equal to the Muir Glacier (EIP-2384) fork block or greater.
@@ -974,70 +603,36 @@
 	return parentTotalDiff.Cmp(c.TerminalTotalDifficulty) < 0 && totalDiff.Cmp(c.TerminalTotalDifficulty) >= 0
 }
 
-<<<<<<< HEAD
 func (c *ChainConfig) IsHashPower(num *big.Int) bool {
-	return isForked(c.HashPowerBlock, num)
+	return isBlockForked(c.HashPowerBlock, num)
 }
 
 func (c *ChainConfig) IsOnHashPower(num *big.Int) bool {
-	return configNumEqual(c.HashPowerBlock, num)
+	return configBlockEqual(c.HashPowerBlock, num)
 }
 
 func (c *ChainConfig) IsZeus(num *big.Int) bool {
-	return isForked(c.ZeusBlock, num)
+	return isBlockForked(c.ZeusBlock, num)
 }
 
 func (c *ChainConfig) IsOnZeus(num *big.Int) bool {
-	return configNumEqual(c.ZeusBlock, num)
+	return configBlockEqual(c.ZeusBlock, num)
 }
 
 func (c *ChainConfig) IsHera(num *big.Int) bool {
-	return isForked(c.HeraBlock, num)
+	return isBlockForked(c.HeraBlock, num)
 }
 
 func (c *ChainConfig) IsOnHera(num *big.Int) bool {
-	return configNumEqual(c.HeraBlock, num)
+	return configBlockEqual(c.HeraBlock, num)
 }
 
 func (c *ChainConfig) IsPoseidon(num *big.Int) bool {
-	return isForked(c.PoseidonBlock, num)
+	return isBlockForked(c.PoseidonBlock, num)
 }
 
 func (c *ChainConfig) IsOnPoseidon(num *big.Int) bool {
-	return configNumEqual(c.PoseidonBlock, num)
-=======
-// IsGibbs returns whether num is either equal to the gibbs fork block or greater.
-func (c *ChainConfig) IsGibbs(num *big.Int) bool {
-	return isBlockForked(c.GibbsBlock, num)
-}
-
-// IsOnGibbs returns whether num is equal to the gibbs fork block
-func (c *ChainConfig) IsOnGibbs(num *big.Int) bool {
-	return configBlockEqual(c.GibbsBlock, num)
-}
-
-func (c *ChainConfig) IsNano(num *big.Int) bool {
-	return isBlockForked(c.NanoBlock, num)
-}
-
-func (c *ChainConfig) IsOnNano(num *big.Int) bool {
-	return configBlockEqual(c.NanoBlock, num)
-}
-
-func (c *ChainConfig) IsMoran(num *big.Int) bool {
-	return isBlockForked(c.MoranBlock, num)
-}
-
-func (c *ChainConfig) IsOnMoran(num *big.Int) bool {
-	return configBlockEqual(c.MoranBlock, num)
-}
-
-func (c *ChainConfig) IsPlanck(num *big.Int) bool {
-	return isBlockForked(c.PlanckBlock, num)
-}
-
-func (c *ChainConfig) IsOnPlanck(num *big.Int) bool {
-	return configBlockEqual(c.PlanckBlock, num)
+	return configBlockEqual(c.PoseidonBlock, num)
 }
 
 // IsShanghai returns whether time is either equal to the Shanghai fork time or greater.
@@ -1081,7 +676,6 @@
 // IsVerkle returns whether num is either equal to the Verkle fork time or greater.
 func (c *ChainConfig) IsVerkle(num *big.Int, time uint64) bool {
 	return c.IsLondon(num) && isTimestampForked(c.VerkleTime, time)
->>>>>>> 5e74ea65
 }
 
 // CheckCompatible checks whether scheduled fork transitions have been imported
@@ -1112,8 +706,8 @@
 // CheckConfigForkOrder checks that we don't "skip" any forks, geth isn't pluggable enough
 // to guarantee that forks can be implemented in a different order than on official networks
 func (c *ChainConfig) CheckConfigForkOrder() error {
-	// skip checking for non-Parlia egine
-	if c.Parlia == nil {
+	// skip checking for non-Satoshi egine
+	if c.Satoshi == nil {
 		return nil
 	}
 	type fork struct {
@@ -1124,22 +718,11 @@
 	}
 	var lastFork fork
 	for _, cur := range []fork{
-<<<<<<< HEAD
 		{name: "hashPowerBlock", block: c.HashPowerBlock},
 		{name: "zeusBlock", block: c.ZeusBlock},
 		{name: "heraBlock", block: c.HeraBlock},
 		{name: "poseidonBlock", block: c.PoseidonBlock},
-=======
-		{name: "mirrorSyncBlock", block: c.MirrorSyncBlock},
-		{name: "brunoBlock", block: c.BrunoBlock},
-		{name: "eulerBlock", block: c.EulerBlock},
-		{name: "gibbsBlock", block: c.GibbsBlock},
-		{name: "planckBlock", block: c.PlanckBlock},
-		{name: "lubanBlock", block: c.LubanBlock},
-		{name: "platoBlock", block: c.PlatoBlock},
->>>>>>> 5e74ea65
 		{name: "hertzBlock", block: c.HertzBlock},
-		{name: "hertzfixBlock", block: c.HertzfixBlock},
 		{name: "keplerTime", timestamp: c.KeplerTime},
 		{name: "cancunTime", timestamp: c.CancunTime, optional: true},
 		{name: "pragueTime", timestamp: c.PragueTime, optional: true},
@@ -1235,46 +818,17 @@
 	if isForkBlockIncompatible(c.GrayGlacierBlock, newcfg.GrayGlacierBlock, headNumber) {
 		return newBlockCompatError("Gray Glacier fork block", c.GrayGlacierBlock, newcfg.GrayGlacierBlock)
 	}
-	if isForkBlockIncompatible(c.MergeNetsplitBlock, newcfg.MergeNetsplitBlock, headNumber) {
-		return newBlockCompatError("Merge Start fork block", c.MergeNetsplitBlock, newcfg.MergeNetsplitBlock)
-	}
-<<<<<<< HEAD
-	if isForkIncompatible(c.HashPowerBlock, newcfg.HashPowerBlock, head) {
-		return newCompatError("hashPower fork block", c.HashPowerBlock, newcfg.HashPowerBlock)
-	}
-	if isForkIncompatible(c.ZeusBlock, newcfg.ZeusBlock, head) {
-		return newCompatError("zeus fork block", c.ZeusBlock, newcfg.ZeusBlock)
-	}
-	if isForkIncompatible(c.HeraBlock, newcfg.HeraBlock, head) {
-		return newCompatError("hera fork block", c.HeraBlock, newcfg.HeraBlock)
-	}
-	if isForkIncompatible(c.PoseidonBlock, newcfg.PoseidonBlock, head) {
-		return newCompatError("hera fork block", c.PoseidonBlock, newcfg.PoseidonBlock)
-=======
-	if isForkBlockIncompatible(c.RamanujanBlock, newcfg.RamanujanBlock, headNumber) {
-		return newBlockCompatError("ramanujan fork block", c.RamanujanBlock, newcfg.RamanujanBlock)
-	}
-	if isForkBlockIncompatible(c.MirrorSyncBlock, newcfg.MirrorSyncBlock, headNumber) {
-		return newBlockCompatError("mirrorSync fork block", c.MirrorSyncBlock, newcfg.MirrorSyncBlock)
-	}
-	if isForkBlockIncompatible(c.BrunoBlock, newcfg.BrunoBlock, headNumber) {
-		return newBlockCompatError("bruno fork block", c.BrunoBlock, newcfg.BrunoBlock)
-	}
-	if isForkBlockIncompatible(c.EulerBlock, newcfg.EulerBlock, headNumber) {
-		return newBlockCompatError("euler fork block", c.EulerBlock, newcfg.EulerBlock)
-	}
-	if isForkBlockIncompatible(c.GibbsBlock, newcfg.GibbsBlock, headNumber) {
-		return newBlockCompatError("gibbs fork block", c.GibbsBlock, newcfg.GibbsBlock)
-	}
-	if isForkBlockIncompatible(c.NanoBlock, newcfg.NanoBlock, headNumber) {
-		return newBlockCompatError("nano fork block", c.NanoBlock, newcfg.NanoBlock)
-	}
-	if isForkBlockIncompatible(c.MoranBlock, newcfg.MoranBlock, headNumber) {
-		return newBlockCompatError("moran fork block", c.MoranBlock, newcfg.MoranBlock)
-	}
-	if isForkBlockIncompatible(c.PlanckBlock, newcfg.PlanckBlock, headNumber) {
-		return newBlockCompatError("planck fork block", c.PlanckBlock, newcfg.PlanckBlock)
->>>>>>> 5e74ea65
+	if isForkBlockIncompatible(c.HashPowerBlock, newcfg.HashPowerBlock, headNumber) {
+		return newBlockCompatError("hashPower fork block", c.HashPowerBlock, newcfg.HashPowerBlock)
+	}
+	if isForkBlockIncompatible(c.ZeusBlock, newcfg.ZeusBlock, headNumber) {
+		return newBlockCompatError("zeus fork block", c.ZeusBlock, newcfg.ZeusBlock)
+	}
+	if isForkBlockIncompatible(c.HeraBlock, newcfg.HeraBlock, headNumber) {
+		return newBlockCompatError("hera fork block", c.HeraBlock, newcfg.HeraBlock)
+	}
+	if isForkBlockIncompatible(c.PoseidonBlock, newcfg.PoseidonBlock, headNumber) {
+		return newBlockCompatError("hera fork block", c.PoseidonBlock, newcfg.PoseidonBlock)
 	}
 	if isForkBlockIncompatible(c.LubanBlock, newcfg.LubanBlock, headNumber) {
 		return newBlockCompatError("luban fork block", c.LubanBlock, newcfg.LubanBlock)
@@ -1284,9 +838,6 @@
 	}
 	if isForkBlockIncompatible(c.HertzBlock, newcfg.HertzBlock, headNumber) {
 		return newBlockCompatError("hertz fork block", c.HertzBlock, newcfg.HertzBlock)
-	}
-	if isForkBlockIncompatible(c.HertzfixBlock, newcfg.HertzfixBlock, headNumber) {
-		return newBlockCompatError("hertzfix fork block", c.HertzfixBlock, newcfg.HertzfixBlock)
 	}
 	if isForkTimestampIncompatible(c.ShanghaiTime, newcfg.ShanghaiTime, headTimestamp) {
 		return newTimestampCompatError("Shanghai fork timestamp", c.ShanghaiTime, newcfg.ShanghaiTime)
@@ -1448,19 +999,9 @@
 	IsByzantium, IsConstantinople, IsPetersburg, IsIstanbul bool
 	IsBerlin, IsLondon                                      bool
 	IsMerge                                                 bool
-<<<<<<< HEAD
 	IsHashPower                                             bool
-=======
-	IsNano                                                  bool
-	IsMoran                                                 bool
-	IsPlanck                                                bool
-	IsLuban                                                 bool
-	IsPlato                                                 bool
-	IsHertz                                                 bool
-	IsHertzfix                                              bool
 	IsShanghai, IsKepler, IsCancun, IsPrague                bool
 	IsVerkle                                                bool
->>>>>>> 5e74ea65
 }
 
 // Rules ensures c's ChainID is not nil.
@@ -1482,21 +1023,11 @@
 		IsBerlin:         c.IsBerlin(num),
 		IsLondon:         c.IsLondon(num),
 		IsMerge:          isMerge,
-<<<<<<< HEAD
 		IsHashPower:      c.IsHashPower(num),
-=======
-		IsNano:           c.IsNano(num),
-		IsMoran:          c.IsMoran(num),
-		IsPlanck:         c.IsPlanck(num),
-		IsLuban:          c.IsLuban(num),
-		IsPlato:          c.IsPlato(num),
-		IsHertz:          c.IsHertz(num),
-		IsHertzfix:       c.IsHertzfix(num),
 		IsShanghai:       c.IsShanghai(num, timestamp),
 		IsKepler:         c.IsKepler(num, timestamp),
 		IsCancun:         c.IsCancun(num, timestamp),
 		IsPrague:         c.IsPrague(num, timestamp),
 		IsVerkle:         c.IsVerkle(num, timestamp),
->>>>>>> 5e74ea65
 	}
 }