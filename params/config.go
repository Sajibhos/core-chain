--- conflicted
+++ resolved
@@ -30,16 +30,8 @@
 var (
 	MainnetGenesisHash = common.HexToHash("0xd4e56740f876aef8c010b86a40d5f56745a118d0906a34e69aec8c0db1cb8fa3")
 
-<<<<<<< HEAD
 	CoreGenesisHash    = common.HexToHash("0xf7fc87f11e61508a5828cd1508060ed1714c8d32a92744ae10acb43c953357ad")
 	BuffaloGenesisHash = common.HexToHash("0xd90508c51efd64e75363cdf51114d9f2a90a79e6cd0f78f3c3038b47695c034a")
-	RialtoGenesisHash  = common.HexToHash("0x005dc005bddd1967de6187c1c23be801eb7abdd80cebcc24f341b727b70311d6")
-	YoloV3GenesisHash  = common.HexToHash("0xf1f2876e8500c77afcc03228757b39477eceffccf645b734967fe3c7e16967b7")
-=======
-	BSCGenesisHash    = common.HexToHash("0x0d21840abff46b96c84b2ac9e10e4f5cdaeb5693cb665db62a2f3b02d2d57b5b")
-	ChapelGenesisHash = common.HexToHash("0x6d3c66c5357ec91d5c43af47e234a939b22557cbb552dc45bebbceeed90fbe34")
-	RialtoGenesisHash = common.HexToHash("0xee835a629f9cf5510b48b6ba41d69e0ff7d6ef10f977166ef939db41f59f5501")
->>>>>>> 48aaee69
 )
 
 // TrustedCheckpoints associates each known checkpoint with the genesis hash of
@@ -97,7 +89,6 @@
 		Threshold: 2,
 	}
 
-<<<<<<< HEAD
 	// RopstenChainConfig contains the chain parameters to run a node on the Ropsten test network.
 	RopstenChainConfig = &ChainConfig{
 		ChainID:             big.NewInt(3),
@@ -255,10 +246,6 @@
 	}
 	CoreChainConfig = &ChainConfig{
 		ChainID:             big.NewInt(1116),
-=======
-	BSCChainConfig = &ChainConfig{
-		ChainID:             big.NewInt(56),
->>>>>>> 48aaee69
 		HomesteadBlock:      big.NewInt(0),
 		EIP150Block:         big.NewInt(0),
 		EIP155Block:         big.NewInt(0),
@@ -268,23 +255,9 @@
 		PetersburgBlock:     big.NewInt(0),
 		IstanbulBlock:       big.NewInt(0),
 		MuirGlacierBlock:    big.NewInt(0),
-<<<<<<< HEAD
 		HashPowerBlock:      big.NewInt(0),
 		ZeusBlock:           nil,
 		Satoshi: &SatoshiConfig{
-=======
-		RamanujanBlock:      big.NewInt(0),
-		NielsBlock:          big.NewInt(0),
-		MirrorSyncBlock:     big.NewInt(5184000),
-		BrunoBlock:          big.NewInt(13082000),
-		EulerBlock:          big.NewInt(18907621),
-		NanoBlock:           big.NewInt(21962149),
-		MoranBlock:          big.NewInt(22107423),
-		GibbsBlock:          big.NewInt(23846001),
-		PlanckBlock:         big.NewInt(27281024),
-
-		Parlia: &ParliaConfig{
->>>>>>> 48aaee69
 			Period: 3,
 			Epoch:  200,
 			Round:  86400,
@@ -302,22 +275,9 @@
 		PetersburgBlock:     big.NewInt(0),
 		IstanbulBlock:       big.NewInt(0),
 		MuirGlacierBlock:    big.NewInt(0),
-<<<<<<< HEAD
 		HashPowerBlock:      big.NewInt(4_545_256),
 		ZeusBlock:           nil,
 		Satoshi: &SatoshiConfig{
-=======
-		RamanujanBlock:      big.NewInt(1010000),
-		NielsBlock:          big.NewInt(1014369),
-		MirrorSyncBlock:     big.NewInt(5582500),
-		BrunoBlock:          big.NewInt(13837000),
-		EulerBlock:          big.NewInt(19203503),
-		GibbsBlock:          big.NewInt(22800220),
-		NanoBlock:           big.NewInt(23482428),
-		MoranBlock:          big.NewInt(23603940),
-		PlanckBlock:         big.NewInt(28196022),
-		Parlia: &ParliaConfig{
->>>>>>> 48aaee69
 			Period: 3,
 			Epoch:  200,
 			Round:  86400,
@@ -335,77 +295,28 @@
 		PetersburgBlock:     big.NewInt(0),
 		IstanbulBlock:       big.NewInt(0),
 		MuirGlacierBlock:    big.NewInt(0),
-<<<<<<< HEAD
 		Satoshi: &SatoshiConfig{
-=======
-		RamanujanBlock:      big.NewInt(400),
-		NielsBlock:          big.NewInt(0),
-		MirrorSyncBlock:     big.NewInt(400),
-		BrunoBlock:          big.NewInt(400),
-		EulerBlock:          big.NewInt(400),
-		GibbsBlock:          big.NewInt(400),
-		NanoBlock:           nil,
-		MoranBlock:          nil,
-		PlanckBlock:         nil,
-
-		Parlia: &ParliaConfig{
->>>>>>> 48aaee69
 			Period: 3,
 			Epoch:  200,
 		},
 	}
 
-<<<<<<< HEAD
-	// YoloV3ChainConfig contains the chain parameters to run a node on the YOLOv3 test network.
-	YoloV3ChainConfig = &ChainConfig{
-		ChainID:             new(big.Int).SetBytes([]byte("yolov3x")),
-		HomesteadBlock:      big.NewInt(0),
-		DAOForkBlock:        nil,
-		DAOForkSupport:      true,
-		EIP150Block:         big.NewInt(0),
-		EIP155Block:         big.NewInt(0),
-		EIP158Block:         big.NewInt(0),
-		ByzantiumBlock:      big.NewInt(0),
-		ConstantinopleBlock: big.NewInt(0),
-		PetersburgBlock:     big.NewInt(0),
-		IstanbulBlock:       big.NewInt(0),
-		MuirGlacierBlock:    nil,
-		BerlinBlock:         nil, // Don't enable Berlin directly, we're YOLOing it
-		YoloV3Block:         big.NewInt(0),
-		Clique: &CliqueConfig{
-			Period: 15,
-			Epoch:  30000,
-		},
-	}
-
-=======
->>>>>>> 48aaee69
 	// AllEthashProtocolChanges contains every protocol change (EIPs) introduced
 	// and accepted by the Ethereum core developers into the Ethash consensus.
 	//
 	// This configuration is intentionally not using keyed fields to force anyone
 	// adding flags to the config to also have to set these fields.
-<<<<<<< HEAD
 
 	AllEthashProtocolChanges = &ChainConfig{big.NewInt(1337), big.NewInt(0), nil, false, big.NewInt(0), common.Hash{}, big.NewInt(0), big.NewInt(0), big.NewInt(0), big.NewInt(0), big.NewInt(0), big.NewInt(0), big.NewInt(0), big.NewInt(0), big.NewInt(0), big.NewInt(0), big.NewInt(0), big.NewInt(0), nil, nil, nil, nil, new(EthashConfig), nil, nil}
-=======
-	AllEthashProtocolChanges = &ChainConfig{big.NewInt(1337), big.NewInt(0), nil, false, big.NewInt(0), common.Hash{}, big.NewInt(0), big.NewInt(0), big.NewInt(0), big.NewInt(0), big.NewInt(0), big.NewInt(0), big.NewInt(0), big.NewInt(0), big.NewInt(0), big.NewInt(0), big.NewInt(0), big.NewInt(0), nil, nil, big.NewInt(0), big.NewInt(0), big.NewInt(0), big.NewInt(0), big.NewInt(0), big.NewInt(0), big.NewInt(0), big.NewInt(0), big.NewInt(0), new(EthashConfig), nil, nil}
->>>>>>> 48aaee69
 
 	// AllCliqueProtocolChanges contains every protocol change (EIPs) introduced
 	// and accepted by the Ethereum core developers into the Clique consensus.
 	//
 	// This configuration is intentionally not using keyed fields to force anyone
 	// adding flags to the config to also have to set these fields.
-<<<<<<< HEAD
 	AllCliqueProtocolChanges = &ChainConfig{big.NewInt(1337), big.NewInt(0), nil, false, big.NewInt(0), common.Hash{}, big.NewInt(0), big.NewInt(0), big.NewInt(0), big.NewInt(0), big.NewInt(0), big.NewInt(0), big.NewInt(0), big.NewInt(0), nil, nil, big.NewInt(0), nil, nil, nil, nil, nil, nil, &CliqueConfig{Period: 0, Epoch: 30000}, nil}
 
 	TestChainConfig = &ChainConfig{big.NewInt(1), big.NewInt(0), nil, false, big.NewInt(0), common.Hash{}, big.NewInt(0), big.NewInt(0), big.NewInt(0), big.NewInt(0), big.NewInt(0), big.NewInt(0), big.NewInt(0), big.NewInt(0), big.NewInt(0), big.NewInt(0), big.NewInt(0), big.NewInt(0), nil, nil, nil, nil, new(EthashConfig), nil, nil}
-=======
-	AllCliqueProtocolChanges = &ChainConfig{big.NewInt(1337), big.NewInt(0), nil, false, big.NewInt(0), common.Hash{}, big.NewInt(0), big.NewInt(0), big.NewInt(0), big.NewInt(0), big.NewInt(0), big.NewInt(0), big.NewInt(0), big.NewInt(0), nil, nil, big.NewInt(0), nil, nil, nil, big.NewInt(0), big.NewInt(0), big.NewInt(0), big.NewInt(0), big.NewInt(0), big.NewInt(0), nil, nil, nil, nil, &CliqueConfig{Period: 0, Epoch: 30000}, nil}
-
-	TestChainConfig = &ChainConfig{big.NewInt(1), big.NewInt(0), nil, false, big.NewInt(0), common.Hash{}, big.NewInt(0), big.NewInt(0), big.NewInt(0), big.NewInt(0), big.NewInt(0), big.NewInt(0), big.NewInt(0), big.NewInt(0), big.NewInt(0), big.NewInt(0), big.NewInt(0), big.NewInt(0), nil, nil, big.NewInt(0), big.NewInt(0), big.NewInt(0), big.NewInt(0), big.NewInt(0), big.NewInt(0), big.NewInt(0), nil, nil, new(EthashConfig), nil, nil}
->>>>>>> 48aaee69
 	TestRules       = TestChainConfig.Rules(new(big.Int), false)
 )
 
@@ -493,20 +404,8 @@
 	// the network that triggers the consensus upgrade.
 	TerminalTotalDifficulty *big.Int `json:"terminalTotalDifficulty,omitempty"`
 
-<<<<<<< HEAD
 	HashPowerBlock *big.Int `json:"hashPowerBlock,omitempty"`
 	ZeusBlock      *big.Int `json:"zeusBlock,omitempty"`
-=======
-	RamanujanBlock  *big.Int `json:"ramanujanBlock,omitempty" toml:",omitempty"`  // ramanujanBlock switch block (nil = no fork, 0 = already activated)
-	NielsBlock      *big.Int `json:"nielsBlock,omitempty" toml:",omitempty"`      // nielsBlock switch block (nil = no fork, 0 = already activated)
-	MirrorSyncBlock *big.Int `json:"mirrorSyncBlock,omitempty" toml:",omitempty"` // mirrorSyncBlock switch block (nil = no fork, 0 = already activated)
-	BrunoBlock      *big.Int `json:"brunoBlock,omitempty" toml:",omitempty"`      // brunoBlock switch block (nil = no fork, 0 = already activated)
-	EulerBlock      *big.Int `json:"eulerBlock,omitempty" toml:",omitempty"`      // eulerBlock switch block (nil = no fork, 0 = already activated)
-	GibbsBlock      *big.Int `json:"gibbsBlock,omitempty" toml:",omitempty"`      // gibbsBlock switch block (nil = no fork, 0 = already activated)
-	NanoBlock       *big.Int `json:"nanoBlock,omitempty" toml:",omitempty"`       // nanoBlock switch block (nil = no fork, 0 = already activated)
-	MoranBlock      *big.Int `json:"moranBlock,omitempty" toml:",omitempty"`      // moranBlock switch block (nil = no fork, 0 = already activated)
-	PlanckBlock     *big.Int `json:"planckBlock,omitempty" toml:",omitempty"`     // planckBlock switch block (nil = no fork, 0 = already activated)
->>>>>>> 48aaee69
 
 	// Various consensus engines
 	Ethash  *EthashConfig  `json:"ethash,omitempty" toml:",omitempty"`
@@ -558,11 +457,7 @@
 	default:
 		engine = "unknown"
 	}
-<<<<<<< HEAD
 	return fmt.Sprintf("{ChainID: %v Homestead: %v DAO: %v DAOSupport: %v EIP150: %v EIP155: %v EIP158: %v Byzantium: %v Constantinople: %v Petersburg: %v Istanbul: %v, Muir Glacier: %v, Berlin: %v, YOLO v3: %v, London: %v, HashPower: %v, ZeusBlock: %v, Engine: %v}",
-=======
-	return fmt.Sprintf("{ChainID: %v Homestead: %v DAO: %v DAOSupport: %v EIP150: %v EIP155: %v EIP158: %v Byzantium: %v Constantinople: %v Petersburg: %v Istanbul: %v, Muir Glacier: %v, Ramanujan: %v, Niels: %v, MirrorSync: %v, Bruno: %v, Berlin: %v, YOLO v3: %v, CatalystBlock: %v, London: %v, ArrowGlacier: %v, MergeFork:%v, Euler: %v, Gibbs: %v, Nano: %v, Moran: %v, Planck: %v, Engine: %v}",
->>>>>>> 48aaee69
 		c.ChainID,
 		c.HomesteadBlock,
 		c.DAOForkBlock,
@@ -578,18 +473,8 @@
 		c.BerlinBlock,
 		c.YoloV3Block,
 		c.LondonBlock,
-<<<<<<< HEAD
 		c.HashPowerBlock,
 		c.ZeusBlock,
-=======
-		c.ArrowGlacierBlock,
-		c.MergeForkBlock,
-		c.EulerBlock,
-		c.GibbsBlock,
-		c.NanoBlock,
-		c.MoranBlock,
-		c.PlanckBlock,
->>>>>>> 48aaee69
 		engine,
 	)
 }
@@ -683,14 +568,6 @@
 
 func (c *ChainConfig) IsOnZeus(num *big.Int) bool {
 	return configNumEqual(c.ZeusBlock, num)
-}
-
-func (c *ChainConfig) IsPlanck(num *big.Int) bool {
-	return isForked(c.PlanckBlock, num)
-}
-
-func (c *ChainConfig) IsOnPlanck(num *big.Int) bool {
-	return configNumEqual(c.PlanckBlock, num)
 }
 
 // CheckCompatible checks whether scheduled fork transitions have been imported
@@ -806,9 +683,6 @@
 	if isForkIncompatible(c.ZeusBlock, newcfg.ZeusBlock, head) {
 		return newCompatError("zeusBlock fork block", c.ZeusBlock, newcfg.ZeusBlock)
 	}
-	if isForkIncompatible(c.PlanckBlock, newcfg.PlanckBlock, head) {
-		return newCompatError("planck fork block", c.PlanckBlock, newcfg.PlanckBlock)
-	}
 	return nil
 }
 
@@ -878,13 +752,7 @@
 	IsByzantium, IsConstantinople, IsPetersburg, IsIstanbul bool
 	IsBerlin, IsLondon                                      bool
 	IsMerge                                                 bool
-<<<<<<< HEAD
 	IsHashPower                                             bool
-=======
-	IsNano                                                  bool
-	IsMoran                                                 bool
-	IsPlanck                                                bool
->>>>>>> 48aaee69
 }
 
 // Rules ensures c's ChainID is not nil.
@@ -906,12 +774,6 @@
 		IsBerlin:         c.IsBerlin(num),
 		IsLondon:         c.IsLondon(num),
 		IsMerge:          isMerge,
-<<<<<<< HEAD
 		IsHashPower:      c.IsHashPower(num),
-=======
-		IsNano:           c.IsNano(num),
-		IsMoran:          c.IsMoran(num),
-		IsPlanck:         c.IsPlanck(num),
->>>>>>> 48aaee69
 	}
 }