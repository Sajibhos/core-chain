// Copyright 2015 The go-ethereum Authors
// This file is part of the go-ethereum library.
//
// The go-ethereum library is free software: you can redistribute it and/or modify
// it under the terms of the GNU Lesser General Public License as published by
// the Free Software Foundation, either version 3 of the License, or
// (at your option) any later version.
//
// The go-ethereum library is distributed in the hope that it will be useful,
// but WITHOUT ANY WARRANTY; without even the implied warranty of
// MERCHANTABILITY or FITNESS FOR A PARTICULAR PURPOSE. See the
// GNU Lesser General Public License for more details.
//
// You should have received a copy of the GNU Lesser General Public License
// along with the go-ethereum library. If not, see <http://www.gnu.org/licenses/>.

package downloader

import (
	"fmt"
	"math/big"
	"os"
	"strings"
	"sync"
	"sync/atomic"
	"testing"
	"time"

	"github.com/ethereum/go-ethereum"
	"github.com/ethereum/go-ethereum/common"
	"github.com/ethereum/go-ethereum/consensus/ethash"
	"github.com/ethereum/go-ethereum/core"
	"github.com/ethereum/go-ethereum/core/rawdb"
	"github.com/ethereum/go-ethereum/core/types"
	"github.com/ethereum/go-ethereum/core/vm"
	"github.com/ethereum/go-ethereum/eth/protocols/eth"
	"github.com/ethereum/go-ethereum/eth/protocols/snap"
	"github.com/ethereum/go-ethereum/event"
	"github.com/ethereum/go-ethereum/log"
	"github.com/ethereum/go-ethereum/params"
	"github.com/ethereum/go-ethereum/rlp"
	"github.com/ethereum/go-ethereum/trie"
)

// downloadTester is a test simulator for mocking out local block chain.
type downloadTester struct {
	freezer    string
	chain      *core.BlockChain
	downloader *Downloader

	peers map[string]*downloadTesterPeer
	lock  sync.RWMutex
}

// newTester creates a new downloader test mocker.
<<<<<<< HEAD
func newTester() *downloadTester {
	freezer, err := ioutil.TempDir("", "")
	if err != nil {
		panic(err)
	}
	db, err := rawdb.NewDatabaseWithFreezer(rawdb.NewMemoryDatabase(), freezer, "", false, false, false, false, true)
=======
func newTester(t *testing.T) *downloadTester {
	return newTesterWithNotification(t, nil)
}

// newTester creates a new downloader test mocker.
func newTesterWithNotification(t *testing.T, success func()) *downloadTester {
	freezer := t.TempDir()
	db, err := rawdb.NewDatabaseWithFreezer(rawdb.NewMemoryDatabase(), freezer, "", false)
>>>>>>> bed84606
	if err != nil {
		panic(err)
	}
	t.Cleanup(func() {
		db.Close()
	})
	gspec := &core.Genesis{
		Config:  params.TestChainConfig,
		Alloc:   core.GenesisAlloc{testAddress: {Balance: big.NewInt(1000000000000000)}},
		BaseFee: big.NewInt(params.InitialBaseFee),
	}
	chain, err := core.NewBlockChain(db, nil, gspec, nil, ethash.NewFaker(), vm.Config{}, nil, nil)
	if err != nil {
		panic(err)
	}
	tester := &downloadTester{
		freezer: freezer,
		chain:   chain,
		peers:   make(map[string]*downloadTesterPeer),
	}
	tester.downloader = New(db, new(event.TypeMux), tester.chain, nil, tester.dropPeer, success)
	return tester
}

// terminate aborts any operations on the embedded downloader and releases all
// held resources.
func (dl *downloadTester) terminate() {
	dl.downloader.Terminate()
	dl.chain.Stop()

	os.RemoveAll(dl.freezer)
}

// sync starts synchronizing with a remote peer, blocking until it completes.
func (dl *downloadTester) sync(id string, td *big.Int, mode SyncMode) error {
	head := dl.peers[id].chain.CurrentBlock()
	if td == nil {
		// If no particular TD was requested, load from the peer's blockchain
		td = dl.peers[id].chain.GetTd(head.Hash(), head.Number.Uint64())
	}
	// Synchronise with the chosen peer and ensure proper cleanup afterwards
	err := dl.downloader.synchronise(id, head.Hash(), td, nil, mode, false, nil)
	select {
	case <-dl.downloader.cancelCh:
		// Ok, downloader fully cancelled after sync cycle
	default:
		// Downloader is still accepting packets, can block a peer up
		panic("downloader active post sync cycle") // panic will be caught by tester
	}
	return err
}

// newPeer registers a new block download source into the downloader.
func (dl *downloadTester) newPeer(id string, version uint, blocks []*types.Block) *downloadTesterPeer {
	dl.lock.Lock()
	defer dl.lock.Unlock()

	peer := &downloadTesterPeer{
		dl:              dl,
		id:              id,
		chain:           newTestBlockchain(blocks),
		withholdHeaders: make(map[common.Hash]struct{}),
	}
	dl.peers[id] = peer

	if err := dl.downloader.RegisterPeer(id, version, peer); err != nil {
		panic(err)
	}
	if err := dl.downloader.SnapSyncer.Register(peer); err != nil {
		panic(err)
	}
	return peer
}

// dropPeer simulates a hard peer removal from the connection pool.
func (dl *downloadTester) dropPeer(id string) {
	dl.lock.Lock()
	defer dl.lock.Unlock()

	delete(dl.peers, id)
	dl.downloader.SnapSyncer.Unregister(id)
	dl.downloader.UnregisterPeer(id)
}

type downloadTesterPeer struct {
	dl    *downloadTester
	id    string
	chain *core.BlockChain

	withholdHeaders map[common.Hash]struct{}
}

func (dlp *downloadTesterPeer) MarkLagging() {
}

// Head constructs a function to retrieve a peer's current head hash
// and total difficulty.
func (dlp *downloadTesterPeer) Head() (common.Hash, *big.Int) {
	head := dlp.chain.CurrentBlock()
	return head.Hash(), dlp.chain.GetTd(head.Hash(), head.Number.Uint64())
}

func unmarshalRlpHeaders(rlpdata []rlp.RawValue) []*types.Header {
	var headers = make([]*types.Header, len(rlpdata))
	for i, data := range rlpdata {
		var h types.Header
		if err := rlp.DecodeBytes(data, &h); err != nil {
			panic(err)
		}
		headers[i] = &h
	}
	return headers
}

// RequestHeadersByHash constructs a GetBlockHeaders function based on a hashed
// origin; associated with a particular peer in the download tester. The returned
// function can be used to retrieve batches of headers from the particular peer.
func (dlp *downloadTesterPeer) RequestHeadersByHash(origin common.Hash, amount int, skip int, reverse bool, sink chan *eth.Response) (*eth.Request, error) {
	// Service the header query via the live handler code
	rlpHeaders := eth.ServiceGetBlockHeadersQuery(dlp.chain, &eth.GetBlockHeadersPacket{
		Origin: eth.HashOrNumber{
			Hash: origin,
		},
		Amount:  uint64(amount),
		Skip:    uint64(skip),
		Reverse: reverse,
	}, nil)
	headers := unmarshalRlpHeaders(rlpHeaders)
	// If a malicious peer is simulated withholding headers, delete them
	for hash := range dlp.withholdHeaders {
		for i, header := range headers {
			if header.Hash() == hash {
				headers = append(headers[:i], headers[i+1:]...)
				break
			}
		}
	}
	hashes := make([]common.Hash, len(headers))
	for i, header := range headers {
		hashes[i] = header.Hash()
	}
	// Deliver the headers to the downloader
	req := &eth.Request{
		Peer: dlp.id,
	}
	res := &eth.Response{
		Req:  req,
		Res:  (*eth.BlockHeadersPacket)(&headers),
		Meta: hashes,
		Time: 1,
		Done: make(chan error, 1), // Ignore the returned status
	}
	go func() {
		sink <- res
	}()
	return req, nil
}

// RequestHeadersByNumber constructs a GetBlockHeaders function based on a numbered
// origin; associated with a particular peer in the download tester. The returned
// function can be used to retrieve batches of headers from the particular peer.
func (dlp *downloadTesterPeer) RequestHeadersByNumber(origin uint64, amount int, skip int, reverse bool, sink chan *eth.Response) (*eth.Request, error) {
	// Service the header query via the live handler code
	rlpHeaders := eth.ServiceGetBlockHeadersQuery(dlp.chain, &eth.GetBlockHeadersPacket{
		Origin: eth.HashOrNumber{
			Number: origin,
		},
		Amount:  uint64(amount),
		Skip:    uint64(skip),
		Reverse: reverse,
	}, nil)
	headers := unmarshalRlpHeaders(rlpHeaders)
	// If a malicious peer is simulated withholding headers, delete them
	for hash := range dlp.withholdHeaders {
		for i, header := range headers {
			if header.Hash() == hash {
				headers = append(headers[:i], headers[i+1:]...)
				break
			}
		}
	}
	hashes := make([]common.Hash, len(headers))
	for i, header := range headers {
		hashes[i] = header.Hash()
	}
	// Deliver the headers to the downloader
	req := &eth.Request{
		Peer: dlp.id,
	}
	res := &eth.Response{
		Req:  req,
		Res:  (*eth.BlockHeadersPacket)(&headers),
		Meta: hashes,
		Time: 1,
		Done: make(chan error, 1), // Ignore the returned status
	}
	go func() {
		sink <- res
	}()
	return req, nil
}

// RequestBodies constructs a getBlockBodies method associated with a particular
// peer in the download tester. The returned function can be used to retrieve
// batches of block bodies from the particularly requested peer.
func (dlp *downloadTesterPeer) RequestBodies(hashes []common.Hash, sink chan *eth.Response) (*eth.Request, error) {
	blobs := eth.ServiceGetBlockBodiesQuery(dlp.chain, hashes)

	bodies := make([]*eth.BlockBody, len(blobs))
	for i, blob := range blobs {
		bodies[i] = new(eth.BlockBody)
		rlp.DecodeBytes(blob, bodies[i])
	}
	var (
		txsHashes        = make([]common.Hash, len(bodies))
		uncleHashes      = make([]common.Hash, len(bodies))
		withdrawalHashes = make([]common.Hash, len(bodies))
	)
	hasher := trie.NewStackTrie(nil)
	for i, body := range bodies {
		txsHashes[i] = types.DeriveSha(types.Transactions(body.Transactions), hasher)
		uncleHashes[i] = types.CalcUncleHash(body.Uncles)
	}
	req := &eth.Request{
		Peer: dlp.id,
	}
	res := &eth.Response{
		Req:  req,
		Res:  (*eth.BlockBodiesPacket)(&bodies),
		Meta: [][]common.Hash{txsHashes, uncleHashes, withdrawalHashes},
		Time: 1,
		Done: make(chan error, 1), // Ignore the returned status
	}
	go func() {
		sink <- res
	}()
	return req, nil
}

// RequestReceipts constructs a getReceipts method associated with a particular
// peer in the download tester. The returned function can be used to retrieve
// batches of block receipts from the particularly requested peer.
func (dlp *downloadTesterPeer) RequestReceipts(hashes []common.Hash, sink chan *eth.Response) (*eth.Request, error) {
	blobs := eth.ServiceGetReceiptsQuery(dlp.chain, hashes)

	receipts := make([][]*types.Receipt, len(blobs))
	for i, blob := range blobs {
		rlp.DecodeBytes(blob, &receipts[i])
	}
	hasher := trie.NewStackTrie(nil)
	hashes = make([]common.Hash, len(receipts))
	for i, receipt := range receipts {
		hashes[i] = types.DeriveSha(types.Receipts(receipt), hasher)
	}
	req := &eth.Request{
		Peer: dlp.id,
	}
	res := &eth.Response{
		Req:  req,
		Res:  (*eth.ReceiptsPacket)(&receipts),
		Meta: hashes,
		Time: 1,
		Done: make(chan error, 1), // Ignore the returned status
	}
	go func() {
		sink <- res
	}()
	return req, nil
}

// ID retrieves the peer's unique identifier.
func (dlp *downloadTesterPeer) ID() string {
	return dlp.id
}

// RequestAccountRange fetches a batch of accounts rooted in a specific account
// trie, starting with the origin.
func (dlp *downloadTesterPeer) RequestAccountRange(id uint64, root, origin, limit common.Hash, bytes uint64) error {
	// Create the request and service it
	req := &snap.GetAccountRangePacket{
		ID:     id,
		Root:   root,
		Origin: origin,
		Limit:  limit,
		Bytes:  bytes,
	}
	slimaccs, proofs := snap.ServiceGetAccountRangeQuery(dlp.chain, req)

	// We need to convert to non-slim format, delegate to the packet code
	res := &snap.AccountRangePacket{
		ID:       id,
		Accounts: slimaccs,
		Proof:    proofs,
	}
	hashes, accounts, _ := res.Unpack()

	go dlp.dl.downloader.SnapSyncer.OnAccounts(dlp, id, hashes, accounts, proofs)
	return nil
}

// RequestStorageRanges fetches a batch of storage slots belonging to one or
// more accounts. If slots from only one account is requested, an origin marker
// may also be used to retrieve from there.
func (dlp *downloadTesterPeer) RequestStorageRanges(id uint64, root common.Hash, accounts []common.Hash, origin, limit []byte, bytes uint64) error {
	// Create the request and service it
	req := &snap.GetStorageRangesPacket{
		ID:       id,
		Accounts: accounts,
		Root:     root,
		Origin:   origin,
		Limit:    limit,
		Bytes:    bytes,
	}
	storage, proofs := snap.ServiceGetStorageRangesQuery(dlp.chain, req)

	// We need to convert to demultiplex, delegate to the packet code
	res := &snap.StorageRangesPacket{
		ID:    id,
		Slots: storage,
		Proof: proofs,
	}
	hashes, slots := res.Unpack()

	go dlp.dl.downloader.SnapSyncer.OnStorage(dlp, id, hashes, slots, proofs)
	return nil
}

// RequestByteCodes fetches a batch of bytecodes by hash.
func (dlp *downloadTesterPeer) RequestByteCodes(id uint64, hashes []common.Hash, bytes uint64) error {
	req := &snap.GetByteCodesPacket{
		ID:     id,
		Hashes: hashes,
		Bytes:  bytes,
	}
	codes := snap.ServiceGetByteCodesQuery(dlp.chain, req)
	go dlp.dl.downloader.SnapSyncer.OnByteCodes(dlp, id, codes)
	return nil
}

// RequestTrieNodes fetches a batch of account or storage trie nodes rooted in
// a specific state trie.
func (dlp *downloadTesterPeer) RequestTrieNodes(id uint64, root common.Hash, paths []snap.TrieNodePathSet, bytes uint64) error {
	req := &snap.GetTrieNodesPacket{
		ID:    id,
		Root:  root,
		Paths: paths,
		Bytes: bytes,
	}
	nodes, _ := snap.ServiceGetTrieNodesQuery(dlp.chain, req, time.Now())
	go dlp.dl.downloader.SnapSyncer.OnTrieNodes(dlp, id, nodes)
	return nil
}

// Log retrieves the peer's own contextual logger.
func (dlp *downloadTesterPeer) Log() log.Logger {
	return log.New("peer", dlp.id)
}

// assertOwnChain checks if the local chain contains the correct number of items
// of the various chain components.
func assertOwnChain(t *testing.T, tester *downloadTester, length int) {
	// Mark this method as a helper to report errors at callsite, not in here
	t.Helper()

	headers, blocks, receipts := length, length, length
	if tester.downloader.getMode() == LightSync {
		blocks, receipts = 1, 1
	}
	if hs := int(tester.chain.CurrentHeader().Number.Uint64()) + 1; hs != headers {
		t.Fatalf("synchronised headers mismatch: have %v, want %v", hs, headers)
	}
	if bs := int(tester.chain.CurrentBlock().Number.Uint64()) + 1; bs != blocks {
		t.Fatalf("synchronised blocks mismatch: have %v, want %v", bs, blocks)
	}
	if rs := int(tester.chain.CurrentSnapBlock().Number.Uint64()) + 1; rs != receipts {
		t.Fatalf("synchronised receipts mismatch: have %v, want %v", rs, receipts)
	}
}

func TestCanonicalSynchronisation66Full(t *testing.T)  { testCanonSync(t, eth.ETH66, FullSync) }
func TestCanonicalSynchronisation66Snap(t *testing.T)  { testCanonSync(t, eth.ETH66, SnapSync) }
func TestCanonicalSynchronisation66Light(t *testing.T) { testCanonSync(t, eth.ETH66, LightSync) }
func TestCanonicalSynchronisation67Full(t *testing.T)  { testCanonSync(t, eth.ETH67, FullSync) }
func TestCanonicalSynchronisation67Snap(t *testing.T)  { testCanonSync(t, eth.ETH67, SnapSync) }
func TestCanonicalSynchronisation67Light(t *testing.T) { testCanonSync(t, eth.ETH67, LightSync) }

func testCanonSync(t *testing.T, protocol uint, mode SyncMode) {
	tester := newTester(t)
	defer tester.terminate()

	// Create a small enough block chain to download
	chain := testChainBase.shorten(blockCacheMaxItems - 15)
	tester.newPeer("peer", protocol, chain.blocks[1:])

	// Synchronise with the peer and make sure all relevant data was retrieved
	if err := tester.sync("peer", nil, mode); err != nil {
		t.Fatalf("failed to synchronise blocks: %v", err)
	}
	assertOwnChain(t, tester, len(chain.blocks))
}

// Tests that if a large batch of blocks are being downloaded, it is throttled
// until the cached blocks are retrieved.
func TestThrottling66Full(t *testing.T) { testThrottling(t, eth.ETH66, FullSync) }
func TestThrottling66Snap(t *testing.T) { testThrottling(t, eth.ETH66, SnapSync) }
func TestThrottling67Full(t *testing.T) { testThrottling(t, eth.ETH67, FullSync) }
func TestThrottling67Snap(t *testing.T) { testThrottling(t, eth.ETH67, SnapSync) }

func testThrottling(t *testing.T, protocol uint, mode SyncMode) {
	tester := newTester(t)
	defer tester.terminate()

	// Create a long block chain to download and the tester
	targetBlocks := len(testChainBase.blocks) - 1
	tester.newPeer("peer", protocol, testChainBase.blocks[1:])

	// Wrap the importer to allow stepping
<<<<<<< HEAD
	blocked, proceed := uint32(0), make(chan struct{})
	tester.downloader.chainInsertHook = func(results []*fetchResult, _ chan struct{}) {
		atomic.StoreUint32(&blocked, uint32(len(results)))
=======
	var blocked atomic.Uint32
	proceed := make(chan struct{})
	tester.downloader.chainInsertHook = func(results []*fetchResult) {
		blocked.Store(uint32(len(results)))
>>>>>>> bed84606
		<-proceed
	}
	// Start a synchronisation concurrently
	errc := make(chan error, 1)
	go func() {
		errc <- tester.sync("peer", nil, mode)
	}()
	// Iteratively take some blocks, always checking the retrieval count
	for {
		// Check the retrieval count synchronously (! reason for this ugly block)
		tester.lock.RLock()
		retrieved := int(tester.chain.CurrentSnapBlock().Number.Uint64()) + 1
		tester.lock.RUnlock()
		if retrieved >= targetBlocks+1 {
			break
		}
		// Wait a bit for sync to throttle itself
		var cached, frozen int
		for start := time.Now(); time.Since(start) < 3*time.Second; {
			time.Sleep(25 * time.Millisecond)

			tester.lock.Lock()
			tester.downloader.queue.lock.Lock()
			tester.downloader.queue.resultCache.lock.Lock()
			{
				cached = tester.downloader.queue.resultCache.countCompleted()
				frozen = int(blocked.Load())
				retrieved = int(tester.chain.CurrentSnapBlock().Number.Uint64()) + 1
			}
			tester.downloader.queue.resultCache.lock.Unlock()
			tester.downloader.queue.lock.Unlock()
			tester.lock.Unlock()

			if cached == blockCacheMaxItems ||
				cached == blockCacheMaxItems-reorgProtHeaderDelay ||
				retrieved+cached+frozen == targetBlocks+1 ||
				retrieved+cached+frozen == targetBlocks+1-reorgProtHeaderDelay {
				break
			}
		}
		// Make sure we filled up the cache, then exhaust it
		time.Sleep(25 * time.Millisecond) // give it a chance to screw up
		tester.lock.RLock()
		retrieved = int(tester.chain.CurrentSnapBlock().Number.Uint64()) + 1
		tester.lock.RUnlock()
		if cached != blockCacheMaxItems && cached != blockCacheMaxItems-reorgProtHeaderDelay && retrieved+cached+frozen != targetBlocks+1 && retrieved+cached+frozen != targetBlocks+1-reorgProtHeaderDelay {
			t.Fatalf("block count mismatch: have %v, want %v (owned %v, blocked %v, target %v)", cached, blockCacheMaxItems, retrieved, frozen, targetBlocks+1)
		}
		// Permit the blocked blocks to import
		if blocked.Load() > 0 {
			blocked.Store(uint32(0))
			proceed <- struct{}{}
		}
	}
	// Check that we haven't pulled more blocks than available
	assertOwnChain(t, tester, targetBlocks+1)
	if err := <-errc; err != nil {
		t.Fatalf("block synchronization failed: %v", err)
	}
}

// Tests that simple synchronization against a forked chain works correctly. In
// this test common ancestor lookup should *not* be short circuited, and a full
// binary search should be executed.
func TestForkedSync66Full(t *testing.T)  { testForkedSync(t, eth.ETH66, FullSync) }
func TestForkedSync66Snap(t *testing.T)  { testForkedSync(t, eth.ETH66, SnapSync) }
func TestForkedSync66Light(t *testing.T) { testForkedSync(t, eth.ETH66, LightSync) }
func TestForkedSync67Full(t *testing.T)  { testForkedSync(t, eth.ETH67, FullSync) }
func TestForkedSync67Snap(t *testing.T)  { testForkedSync(t, eth.ETH67, SnapSync) }
func TestForkedSync67Light(t *testing.T) { testForkedSync(t, eth.ETH67, LightSync) }

func testForkedSync(t *testing.T, protocol uint, mode SyncMode) {
	tester := newTester(t)
	defer tester.terminate()

	chainA := testChainForkLightA.shorten(len(testChainBase.blocks) + 80)
	chainB := testChainForkLightB.shorten(len(testChainBase.blocks) + 81)
	tester.newPeer("fork A", protocol, chainA.blocks[1:])
	tester.newPeer("fork B", protocol, chainB.blocks[1:])
	// Synchronise with the peer and make sure all blocks were retrieved
	if err := tester.sync("fork A", nil, mode); err != nil {
		t.Fatalf("failed to synchronise blocks: %v", err)
	}
	assertOwnChain(t, tester, len(chainA.blocks))

	// Synchronise with the second peer and make sure that fork is pulled too
	if err := tester.sync("fork B", nil, mode); err != nil {
		t.Fatalf("failed to synchronise blocks: %v", err)
	}
	assertOwnChain(t, tester, len(chainB.blocks))
}

// Tests that synchronising against a much shorter but much heavier fork works
// currently and is not dropped.
func TestHeavyForkedSync66Full(t *testing.T)  { testHeavyForkedSync(t, eth.ETH66, FullSync) }
func TestHeavyForkedSync66Snap(t *testing.T)  { testHeavyForkedSync(t, eth.ETH66, SnapSync) }
func TestHeavyForkedSync66Light(t *testing.T) { testHeavyForkedSync(t, eth.ETH66, LightSync) }
func TestHeavyForkedSync67Full(t *testing.T)  { testHeavyForkedSync(t, eth.ETH67, FullSync) }
func TestHeavyForkedSync67Snap(t *testing.T)  { testHeavyForkedSync(t, eth.ETH67, SnapSync) }
func TestHeavyForkedSync67Light(t *testing.T) { testHeavyForkedSync(t, eth.ETH67, LightSync) }

func testHeavyForkedSync(t *testing.T, protocol uint, mode SyncMode) {
	tester := newTester(t)
	defer tester.terminate()

	chainA := testChainForkLightA.shorten(len(testChainBase.blocks) + 80)
	chainB := testChainForkHeavy.shorten(len(testChainBase.blocks) + 79)
	tester.newPeer("light", protocol, chainA.blocks[1:])
	tester.newPeer("heavy", protocol, chainB.blocks[1:])

	// Synchronise with the peer and make sure all blocks were retrieved
	if err := tester.sync("light", nil, mode); err != nil {
		t.Fatalf("failed to synchronise blocks: %v", err)
	}
	assertOwnChain(t, tester, len(chainA.blocks))

	// Synchronise with the second peer and make sure that fork is pulled too
	if err := tester.sync("heavy", nil, mode); err != nil {
		t.Fatalf("failed to synchronise blocks: %v", err)
	}
	assertOwnChain(t, tester, len(chainB.blocks))
}

// Tests that chain forks are contained within a certain interval of the current
// chain head, ensuring that malicious peers cannot waste resources by feeding
// long dead chains.
func TestBoundedForkedSync66Full(t *testing.T)  { testBoundedForkedSync(t, eth.ETH66, FullSync) }
func TestBoundedForkedSync66Snap(t *testing.T)  { testBoundedForkedSync(t, eth.ETH66, SnapSync) }
func TestBoundedForkedSync66Light(t *testing.T) { testBoundedForkedSync(t, eth.ETH66, LightSync) }
func TestBoundedForkedSync67Full(t *testing.T)  { testBoundedForkedSync(t, eth.ETH67, FullSync) }
func TestBoundedForkedSync67Snap(t *testing.T)  { testBoundedForkedSync(t, eth.ETH67, SnapSync) }
func TestBoundedForkedSync67Light(t *testing.T) { testBoundedForkedSync(t, eth.ETH67, LightSync) }

func testBoundedForkedSync(t *testing.T, protocol uint, mode SyncMode) {
	tester := newTester(t)
	defer tester.terminate()

	chainA := testChainForkLightA
	chainB := testChainForkLightB
	tester.newPeer("original", protocol, chainA.blocks[1:])
	tester.newPeer("rewriter", protocol, chainB.blocks[1:])

	// Synchronise with the peer and make sure all blocks were retrieved
	if err := tester.sync("original", nil, mode); err != nil {
		t.Fatalf("failed to synchronise blocks: %v", err)
	}
	assertOwnChain(t, tester, len(chainA.blocks))

	// Synchronise with the second peer and ensure that the fork is rejected to being too old
	if err := tester.sync("rewriter", nil, mode); err != errInvalidAncestor {
		t.Fatalf("sync failure mismatch: have %v, want %v", err, errInvalidAncestor)
	}
}

// Tests that chain forks are contained within a certain interval of the current
// chain head for short but heavy forks too. These are a bit special because they
// take different ancestor lookup paths.
func TestBoundedHeavyForkedSync66Full(t *testing.T) {
	testBoundedHeavyForkedSync(t, eth.ETH66, FullSync)
}
func TestBoundedHeavyForkedSync66Snap(t *testing.T) {
	testBoundedHeavyForkedSync(t, eth.ETH66, SnapSync)
}
func TestBoundedHeavyForkedSync66Light(t *testing.T) {
	testBoundedHeavyForkedSync(t, eth.ETH66, LightSync)
}
func TestBoundedHeavyForkedSync67Full(t *testing.T) {
	testBoundedHeavyForkedSync(t, eth.ETH67, FullSync)
}
func TestBoundedHeavyForkedSync67Snap(t *testing.T) {
	testBoundedHeavyForkedSync(t, eth.ETH67, SnapSync)
}
func TestBoundedHeavyForkedSync67Light(t *testing.T) {
	testBoundedHeavyForkedSync(t, eth.ETH67, LightSync)
}

func testBoundedHeavyForkedSync(t *testing.T, protocol uint, mode SyncMode) {
	tester := newTester(t)
	defer tester.terminate()

	// Create a long enough forked chain
	chainA := testChainForkLightA
	chainB := testChainForkHeavy
	tester.newPeer("original", protocol, chainA.blocks[1:])

	// Synchronise with the peer and make sure all blocks were retrieved
	if err := tester.sync("original", nil, mode); err != nil {
		t.Fatalf("failed to synchronise blocks: %v", err)
	}
	assertOwnChain(t, tester, len(chainA.blocks))

	tester.newPeer("heavy-rewriter", protocol, chainB.blocks[1:])
	// Synchronise with the second peer and ensure that the fork is rejected to being too old
	if err := tester.sync("heavy-rewriter", nil, mode); err != errInvalidAncestor {
		t.Fatalf("sync failure mismatch: have %v, want %v", err, errInvalidAncestor)
	}
}

// Tests that a canceled download wipes all previously accumulated state.
func TestCancel66Full(t *testing.T)  { testCancel(t, eth.ETH66, FullSync) }
func TestCancel66Snap(t *testing.T)  { testCancel(t, eth.ETH66, SnapSync) }
func TestCancel66Light(t *testing.T) { testCancel(t, eth.ETH66, LightSync) }
func TestCancel67Full(t *testing.T)  { testCancel(t, eth.ETH67, FullSync) }
func TestCancel67Snap(t *testing.T)  { testCancel(t, eth.ETH67, SnapSync) }
func TestCancel67Light(t *testing.T) { testCancel(t, eth.ETH67, LightSync) }

func testCancel(t *testing.T, protocol uint, mode SyncMode) {
	tester := newTester(t)
	defer tester.terminate()

	chain := testChainBase.shorten(MaxHeaderFetch)
	tester.newPeer("peer", protocol, chain.blocks[1:])

	// Make sure canceling works with a pristine downloader
	tester.downloader.Cancel()
	if !tester.downloader.queue.Idle() {
		t.Errorf("download queue not idle")
	}
	// Synchronise with the peer, but cancel afterwards
	if err := tester.sync("peer", nil, mode); err != nil {
		t.Fatalf("failed to synchronise blocks: %v", err)
	}
	tester.downloader.Cancel()
	if !tester.downloader.queue.Idle() {
		t.Errorf("download queue not idle")
	}
}

// Tests that synchronisation from multiple peers works as intended (multi thread sanity test).
func TestMultiSynchronisation66Full(t *testing.T)  { testMultiSynchronisation(t, eth.ETH66, FullSync) }
func TestMultiSynchronisation66Snap(t *testing.T)  { testMultiSynchronisation(t, eth.ETH66, SnapSync) }
func TestMultiSynchronisation66Light(t *testing.T) { testMultiSynchronisation(t, eth.ETH66, LightSync) }
func TestMultiSynchronisation67Full(t *testing.T)  { testMultiSynchronisation(t, eth.ETH67, FullSync) }
func TestMultiSynchronisation67Snap(t *testing.T)  { testMultiSynchronisation(t, eth.ETH67, SnapSync) }
func TestMultiSynchronisation67Light(t *testing.T) { testMultiSynchronisation(t, eth.ETH67, LightSync) }

func testMultiSynchronisation(t *testing.T, protocol uint, mode SyncMode) {
	tester := newTester(t)
	defer tester.terminate()

	// Create various peers with various parts of the chain
	targetPeers := 8
	chain := testChainBase.shorten(targetPeers * 100)

	for i := 0; i < targetPeers; i++ {
		id := fmt.Sprintf("peer #%d", i)
		tester.newPeer(id, protocol, chain.shorten(len(chain.blocks) / (i + 1)).blocks[1:])
	}
	if err := tester.sync("peer #0", nil, mode); err != nil {
		t.Fatalf("failed to synchronise blocks: %v", err)
	}
	assertOwnChain(t, tester, len(chain.blocks))
}

// Tests that synchronisations behave well in multi-version protocol environments
// and not wreak havoc on other nodes in the network.
func TestMultiProtoSynchronisation66Full(t *testing.T)  { testMultiProtoSync(t, eth.ETH66, FullSync) }
func TestMultiProtoSynchronisation66Snap(t *testing.T)  { testMultiProtoSync(t, eth.ETH66, SnapSync) }
func TestMultiProtoSynchronisation66Light(t *testing.T) { testMultiProtoSync(t, eth.ETH66, LightSync) }
func TestMultiProtoSynchronisation67Full(t *testing.T)  { testMultiProtoSync(t, eth.ETH67, FullSync) }
func TestMultiProtoSynchronisation67Snap(t *testing.T)  { testMultiProtoSync(t, eth.ETH67, SnapSync) }
func TestMultiProtoSynchronisation67Light(t *testing.T) { testMultiProtoSync(t, eth.ETH67, LightSync) }

func testMultiProtoSync(t *testing.T, protocol uint, mode SyncMode) {
	tester := newTester(t)
	defer tester.terminate()

	// Create a small enough block chain to download
	chain := testChainBase.shorten(blockCacheMaxItems - 15)

	// Create peers of every type
	tester.newPeer("peer 66", eth.ETH66, chain.blocks[1:])
	tester.newPeer("peer 67", eth.ETH67, chain.blocks[1:])

	// Synchronise with the requested peer and make sure all blocks were retrieved
	if err := tester.sync(fmt.Sprintf("peer %d", protocol), nil, mode); err != nil {
		t.Fatalf("failed to synchronise blocks: %v", err)
	}
	assertOwnChain(t, tester, len(chain.blocks))

	// Check that no peers have been dropped off
	for _, version := range []int{66, 67} {
		peer := fmt.Sprintf("peer %d", version)
		if _, ok := tester.peers[peer]; !ok {
			t.Errorf("%s dropped", peer)
		}
	}
}

// Tests that if a block is empty (e.g. header only), no body request should be
// made, and instead the header should be assembled into a whole block in itself.
func TestEmptyShortCircuit66Full(t *testing.T)  { testEmptyShortCircuit(t, eth.ETH66, FullSync) }
func TestEmptyShortCircuit66Snap(t *testing.T)  { testEmptyShortCircuit(t, eth.ETH66, SnapSync) }
func TestEmptyShortCircuit66Light(t *testing.T) { testEmptyShortCircuit(t, eth.ETH66, LightSync) }
func TestEmptyShortCircuit67Full(t *testing.T)  { testEmptyShortCircuit(t, eth.ETH67, FullSync) }
func TestEmptyShortCircuit67Snap(t *testing.T)  { testEmptyShortCircuit(t, eth.ETH67, SnapSync) }
func TestEmptyShortCircuit67Light(t *testing.T) { testEmptyShortCircuit(t, eth.ETH67, LightSync) }

func testEmptyShortCircuit(t *testing.T, protocol uint, mode SyncMode) {
	tester := newTester(t)
	defer tester.terminate()

	// Create a block chain to download
	chain := testChainBase
	tester.newPeer("peer", protocol, chain.blocks[1:])

	// Instrument the downloader to signal body requests
	var bodiesHave, receiptsHave atomic.Int32
	tester.downloader.bodyFetchHook = func(headers []*types.Header) {
		bodiesHave.Add(int32(len(headers)))
	}
	tester.downloader.receiptFetchHook = func(headers []*types.Header) {
		receiptsHave.Add(int32(len(headers)))
	}
	// Synchronise with the peer and make sure all blocks were retrieved
	if err := tester.sync("peer", nil, mode); err != nil {
		t.Fatalf("failed to synchronise blocks: %v", err)
	}
	assertOwnChain(t, tester, len(chain.blocks))

	// Validate the number of block bodies that should have been requested
	bodiesNeeded, receiptsNeeded := 0, 0
	for _, block := range chain.blocks[1:] {
		if mode != LightSync && (len(block.Transactions()) > 0 || len(block.Uncles()) > 0) {
			bodiesNeeded++
		}
	}
	for _, block := range chain.blocks[1:] {
		if mode == SnapSync && len(block.Transactions()) > 0 {
			receiptsNeeded++
		}
	}
	if int(bodiesHave.Load()) != bodiesNeeded {
		t.Errorf("body retrieval count mismatch: have %v, want %v", bodiesHave.Load(), bodiesNeeded)
	}
	if int(receiptsHave.Load()) != receiptsNeeded {
		t.Errorf("receipt retrieval count mismatch: have %v, want %v", receiptsHave.Load(), receiptsNeeded)
	}
}

// Tests that headers are enqueued continuously, preventing malicious nodes from
// stalling the downloader by feeding gapped header chains.
func TestMissingHeaderAttack66Full(t *testing.T)  { testMissingHeaderAttack(t, eth.ETH66, FullSync) }
func TestMissingHeaderAttack66Snap(t *testing.T)  { testMissingHeaderAttack(t, eth.ETH66, SnapSync) }
func TestMissingHeaderAttack66Light(t *testing.T) { testMissingHeaderAttack(t, eth.ETH66, LightSync) }
func TestMissingHeaderAttack67Full(t *testing.T)  { testMissingHeaderAttack(t, eth.ETH67, FullSync) }
func TestMissingHeaderAttack67Snap(t *testing.T)  { testMissingHeaderAttack(t, eth.ETH67, SnapSync) }
func TestMissingHeaderAttack67Light(t *testing.T) { testMissingHeaderAttack(t, eth.ETH67, LightSync) }

func testMissingHeaderAttack(t *testing.T, protocol uint, mode SyncMode) {
	tester := newTester(t)
	defer tester.terminate()

	chain := testChainBase.shorten(blockCacheMaxItems - 15)

	attacker := tester.newPeer("attack", protocol, chain.blocks[1:])
	attacker.withholdHeaders[chain.blocks[len(chain.blocks)/2-1].Hash()] = struct{}{}

	if err := tester.sync("attack", nil, mode); err == nil {
		t.Fatalf("succeeded attacker synchronisation")
	}
	// Synchronise with the valid peer and make sure sync succeeds
	tester.newPeer("valid", protocol, chain.blocks[1:])
	if err := tester.sync("valid", nil, mode); err != nil {
		t.Fatalf("failed to synchronise blocks: %v", err)
	}
	assertOwnChain(t, tester, len(chain.blocks))
}

// Tests that if requested headers are shifted (i.e. first is missing), the queue
// detects the invalid numbering.
func TestShiftedHeaderAttack66Full(t *testing.T)  { testShiftedHeaderAttack(t, eth.ETH66, FullSync) }
func TestShiftedHeaderAttack66Snap(t *testing.T)  { testShiftedHeaderAttack(t, eth.ETH66, SnapSync) }
func TestShiftedHeaderAttack66Light(t *testing.T) { testShiftedHeaderAttack(t, eth.ETH66, LightSync) }
func TestShiftedHeaderAttack67Full(t *testing.T)  { testShiftedHeaderAttack(t, eth.ETH67, FullSync) }
func TestShiftedHeaderAttack67Snap(t *testing.T)  { testShiftedHeaderAttack(t, eth.ETH67, SnapSync) }
func TestShiftedHeaderAttack67Light(t *testing.T) { testShiftedHeaderAttack(t, eth.ETH67, LightSync) }

func testShiftedHeaderAttack(t *testing.T, protocol uint, mode SyncMode) {
	tester := newTester(t)
	defer tester.terminate()

	chain := testChainBase.shorten(blockCacheMaxItems - 15)

	// Attempt a full sync with an attacker feeding shifted headers
	attacker := tester.newPeer("attack", protocol, chain.blocks[1:])
	attacker.withholdHeaders[chain.blocks[1].Hash()] = struct{}{}

	if err := tester.sync("attack", nil, mode); err == nil {
		t.Fatalf("succeeded attacker synchronisation")
	}
	// Synchronise with the valid peer and make sure sync succeeds
	tester.newPeer("valid", protocol, chain.blocks[1:])
	if err := tester.sync("valid", nil, mode); err != nil {
		t.Fatalf("failed to synchronise blocks: %v", err)
	}
	assertOwnChain(t, tester, len(chain.blocks))
}

// Tests that upon detecting an invalid header, the recent ones are rolled back
// for various failure scenarios. Afterwards a full sync is attempted to make
// sure no state was corrupted.
func TestInvalidHeaderRollback66Snap(t *testing.T) { testInvalidHeaderRollback(t, eth.ETH66, SnapSync) }
func TestInvalidHeaderRollback67Snap(t *testing.T) { testInvalidHeaderRollback(t, eth.ETH67, SnapSync) }

func testInvalidHeaderRollback(t *testing.T, protocol uint, mode SyncMode) {
	tester := newTester(t)
	defer tester.terminate()

	// Create a small enough block chain to download
	targetBlocks := 3*fsHeaderSafetyNet + 256 + fsMinFullBlocks
	chain := testChainBase.shorten(targetBlocks)

	// Attempt to sync with an attacker that feeds junk during the fast sync phase.
	// This should result in the last fsHeaderSafetyNet headers being rolled back.
	missing := fsHeaderSafetyNet + MaxHeaderFetch + 1

	fastAttacker := tester.newPeer("fast-attack", protocol, chain.blocks[1:])
	fastAttacker.withholdHeaders[chain.blocks[missing].Hash()] = struct{}{}

	if err := tester.sync("fast-attack", nil, mode); err == nil {
		t.Fatalf("succeeded fast attacker synchronisation")
	}
	if head := tester.chain.CurrentHeader().Number.Int64(); int(head) > MaxHeaderFetch {
		t.Errorf("rollback head mismatch: have %v, want at most %v", head, MaxHeaderFetch)
	}
	// Attempt to sync with an attacker that feeds junk during the block import phase.
	// This should result in both the last fsHeaderSafetyNet number of headers being
	// rolled back, and also the pivot point being reverted to a non-block status.
	missing = 3*fsHeaderSafetyNet + MaxHeaderFetch + 1

	blockAttacker := tester.newPeer("block-attack", protocol, chain.blocks[1:])
	fastAttacker.withholdHeaders[chain.blocks[missing].Hash()] = struct{}{} // Make sure the fast-attacker doesn't fill in
	blockAttacker.withholdHeaders[chain.blocks[missing].Hash()] = struct{}{}

	if err := tester.sync("block-attack", nil, mode); err == nil {
		t.Fatalf("succeeded block attacker synchronisation")
	}
	if head := tester.chain.CurrentHeader().Number.Int64(); int(head) > 2*fsHeaderSafetyNet+MaxHeaderFetch {
		t.Errorf("rollback head mismatch: have %v, want at most %v", head, 2*fsHeaderSafetyNet+MaxHeaderFetch)
	}
	if mode == SnapSync {
		if head := tester.chain.CurrentBlock().Number.Uint64(); head != 0 {
			t.Errorf("fast sync pivot block #%d not rolled back", head)
		}
	}
	// Attempt to sync with an attacker that withholds promised blocks after the
	// fast sync pivot point. This could be a trial to leave the node with a bad
	// but already imported pivot block.
	withholdAttacker := tester.newPeer("withhold-attack", protocol, chain.blocks[1:])

	tester.downloader.syncInitHook = func(uint64, uint64) {
		for i := missing; i < len(chain.blocks); i++ {
			withholdAttacker.withholdHeaders[chain.blocks[i].Hash()] = struct{}{}
		}
		tester.downloader.syncInitHook = nil
	}
	if err := tester.sync("withhold-attack", nil, mode); err == nil {
		t.Fatalf("succeeded withholding attacker synchronisation")
	}
	if head := tester.chain.CurrentHeader().Number.Int64(); int(head) > 2*fsHeaderSafetyNet+MaxHeaderFetch {
		t.Errorf("rollback head mismatch: have %v, want at most %v", head, 2*fsHeaderSafetyNet+MaxHeaderFetch)
	}
	if mode == SnapSync {
		if head := tester.chain.CurrentBlock().Number.Uint64(); head != 0 {
			t.Errorf("fast sync pivot block #%d not rolled back", head)
		}
	}
	// Synchronise with the valid peer and make sure sync succeeds. Since the last rollback
	// should also disable fast syncing for this process, verify that we did a fresh full
	// sync. Note, we can't assert anything about the receipts since we won't purge the
	// database of them, hence we can't use assertOwnChain.
	tester.newPeer("valid", protocol, chain.blocks[1:])
	if err := tester.sync("valid", nil, mode); err != nil {
		t.Fatalf("failed to synchronise blocks: %v", err)
	}
	assertOwnChain(t, tester, len(chain.blocks))
}

// Tests that a peer advertising a high TD doesn't get to stall the downloader
// afterwards by not sending any useful hashes.
func TestHighTDStarvationAttack66Full(t *testing.T) {
	testHighTDStarvationAttack(t, eth.ETH66, FullSync)
}
func TestHighTDStarvationAttack66Snap(t *testing.T) {
	testHighTDStarvationAttack(t, eth.ETH66, SnapSync)
}
func TestHighTDStarvationAttack66Light(t *testing.T) {
	testHighTDStarvationAttack(t, eth.ETH66, LightSync)
}
func TestHighTDStarvationAttack67Full(t *testing.T) {
	testHighTDStarvationAttack(t, eth.ETH67, FullSync)
}
func TestHighTDStarvationAttack67Snap(t *testing.T) {
	testHighTDStarvationAttack(t, eth.ETH67, SnapSync)
}
func TestHighTDStarvationAttack67Light(t *testing.T) {
	testHighTDStarvationAttack(t, eth.ETH67, LightSync)
}

func testHighTDStarvationAttack(t *testing.T, protocol uint, mode SyncMode) {
	tester := newTester(t)
	defer tester.terminate()

	chain := testChainBase.shorten(1)
	tester.newPeer("attack", protocol, chain.blocks[1:])
	if err := tester.sync("attack", big.NewInt(1000000), mode); err != errLaggingPeer {
		t.Fatalf("synchronisation error mismatch: have %v, want %v", err, errLaggingPeer)
	}
}

// Tests that misbehaving peers are disconnected, whilst behaving ones are not.
func TestBlockHeaderAttackerDropping66(t *testing.T) { testBlockHeaderAttackerDropping(t, eth.ETH66) }
func TestBlockHeaderAttackerDropping67(t *testing.T) { testBlockHeaderAttackerDropping(t, eth.ETH67) }

func testBlockHeaderAttackerDropping(t *testing.T, protocol uint) {
	// Define the disconnection requirement for individual hash fetch errors
	tests := []struct {
		result error
		drop   bool
	}{
		{nil, false},                        // Sync succeeded, all is well
		{errBusy, false},                    // Sync is already in progress, no problem
		{errUnknownPeer, false},             // Peer is unknown, was already dropped, don't double drop
		{errBadPeer, true},                  // Peer was deemed bad for some reason, drop it
		{errStallingPeer, true},             // Peer was detected to be stalling, drop it
		{errUnsyncedPeer, true},             // Peer was detected to be unsynced, drop it
		{errNoPeers, false},                 // No peers to download from, soft race, no issue
		{errTimeout, true},                  // No hashes received in due time, drop the peer
		{errEmptyHeaderSet, true},           // No headers were returned as a response, drop as it's a dead end
		{errPeersUnavailable, true},         // Nobody had the advertised blocks, drop the advertiser
		{errInvalidAncestor, true},          // Agreed upon ancestor is not acceptable, drop the chain rewriter
		{errInvalidChain, true},             // Hash chain was detected as invalid, definitely drop
		{errInvalidBody, false},             // A bad peer was detected, but not the sync origin
		{errInvalidReceipt, false},          // A bad peer was detected, but not the sync origin
		{errCancelContentProcessing, false}, // Synchronisation was canceled, origin may be innocent, don't drop
	}
	// Run the tests and check disconnection status
	tester := newTester(t)
	defer tester.terminate()
	chain := testChainBase.shorten(1)

	for i, tt := range tests {
		// Register a new peer and ensure its presence
		id := fmt.Sprintf("test %d", i)
		tester.newPeer(id, protocol, chain.blocks[1:])
		if _, ok := tester.peers[id]; !ok {
			t.Fatalf("test %d: registered peer not found", i)
		}
		// Simulate a synchronisation and check the required result
		tester.downloader.synchroniseMock = func(string, common.Hash) error { return tt.result }

		tester.downloader.LegacySync(id, tester.chain.Genesis().Hash(), big.NewInt(1000), nil, FullSync)
		if _, ok := tester.peers[id]; !ok != tt.drop {
			t.Errorf("test %d: peer drop mismatch for %v: have %v, want %v", i, tt.result, !ok, tt.drop)
		}
	}
}

// Tests that synchronisation progress (origin block number, current block number
// and highest block number) is tracked and updated correctly.
func TestSyncProgress66Full(t *testing.T)  { testSyncProgress(t, eth.ETH66, FullSync) }
func TestSyncProgress66Snap(t *testing.T)  { testSyncProgress(t, eth.ETH66, SnapSync) }
func TestSyncProgress66Light(t *testing.T) { testSyncProgress(t, eth.ETH66, LightSync) }
func TestSyncProgress67Full(t *testing.T)  { testSyncProgress(t, eth.ETH67, FullSync) }
func TestSyncProgress67Snap(t *testing.T)  { testSyncProgress(t, eth.ETH67, SnapSync) }
func TestSyncProgress67Light(t *testing.T) { testSyncProgress(t, eth.ETH67, LightSync) }

func testSyncProgress(t *testing.T, protocol uint, mode SyncMode) {
	tester := newTester(t)
	defer tester.terminate()

	chain := testChainBase.shorten(blockCacheMaxItems - 15)

	// Set a sync init hook to catch progress changes
	starting := make(chan struct{})
	progress := make(chan struct{})

	tester.downloader.syncInitHook = func(origin, latest uint64) {
		starting <- struct{}{}
		<-progress
	}
	checkProgress(t, tester.downloader, "pristine", ethereum.SyncProgress{})

	// Synchronise half the blocks and check initial progress
	tester.newPeer("peer-half", protocol, chain.shorten(len(chain.blocks) / 2).blocks[1:])
	pending := new(sync.WaitGroup)
	pending.Add(1)

	go func() {
		defer pending.Done()
		if err := tester.sync("peer-half", nil, mode); err != nil {
			panic(fmt.Sprintf("failed to synchronise blocks: %v", err))
		}
	}()
	<-starting
	checkProgress(t, tester.downloader, "initial", ethereum.SyncProgress{
		HighestBlock: uint64(len(chain.blocks)/2 - 1),
	})
	progress <- struct{}{}
	pending.Wait()

	// Synchronise all the blocks and check continuation progress
	tester.newPeer("peer-full", protocol, chain.blocks[1:])
	pending.Add(1)
	go func() {
		defer pending.Done()
		if err := tester.sync("peer-full", nil, mode); err != nil {
			panic(fmt.Sprintf("failed to synchronise blocks: %v", err))
		}
	}()
	<-starting
	checkProgress(t, tester.downloader, "completing", ethereum.SyncProgress{
		StartingBlock: uint64(len(chain.blocks)/2 - 1),
		CurrentBlock:  uint64(len(chain.blocks)/2 - 1),
		HighestBlock:  uint64(len(chain.blocks) - 1),
	})

	// Check final progress after successful sync
	progress <- struct{}{}
	pending.Wait()
	checkProgress(t, tester.downloader, "final", ethereum.SyncProgress{
		StartingBlock: uint64(len(chain.blocks)/2 - 1),
		CurrentBlock:  uint64(len(chain.blocks) - 1),
		HighestBlock:  uint64(len(chain.blocks) - 1),
	})
}

func checkProgress(t *testing.T, d *Downloader, stage string, want ethereum.SyncProgress) {
	// Mark this method as a helper to report errors at callsite, not in here
	t.Helper()

	p := d.Progress()
	if p.StartingBlock != want.StartingBlock || p.CurrentBlock != want.CurrentBlock || p.HighestBlock != want.HighestBlock {
		t.Fatalf("%s progress mismatch:\nhave %+v\nwant %+v", stage, p, want)
	}
}

// Tests that synchronisation progress (origin block number and highest block
// number) is tracked and updated correctly in case of a fork (or manual head
// revertal).
func TestForkedSyncProgress66Full(t *testing.T)  { testForkedSyncProgress(t, eth.ETH66, FullSync) }
func TestForkedSyncProgress66Snap(t *testing.T)  { testForkedSyncProgress(t, eth.ETH66, SnapSync) }
func TestForkedSyncProgress66Light(t *testing.T) { testForkedSyncProgress(t, eth.ETH66, LightSync) }
func TestForkedSyncProgress67Full(t *testing.T)  { testForkedSyncProgress(t, eth.ETH67, FullSync) }
func TestForkedSyncProgress67Snap(t *testing.T)  { testForkedSyncProgress(t, eth.ETH67, SnapSync) }
func TestForkedSyncProgress67Light(t *testing.T) { testForkedSyncProgress(t, eth.ETH67, LightSync) }

func testForkedSyncProgress(t *testing.T, protocol uint, mode SyncMode) {
	tester := newTester(t)
	defer tester.terminate()

	chainA := testChainForkLightA.shorten(len(testChainBase.blocks) + MaxHeaderFetch)
	chainB := testChainForkLightB.shorten(len(testChainBase.blocks) + MaxHeaderFetch)

	// Set a sync init hook to catch progress changes
	starting := make(chan struct{})
	progress := make(chan struct{})

	tester.downloader.syncInitHook = func(origin, latest uint64) {
		starting <- struct{}{}
		<-progress
	}
	checkProgress(t, tester.downloader, "pristine", ethereum.SyncProgress{})

	// Synchronise with one of the forks and check progress
	tester.newPeer("fork A", protocol, chainA.blocks[1:])
	pending := new(sync.WaitGroup)
	pending.Add(1)
	go func() {
		defer pending.Done()
		if err := tester.sync("fork A", nil, mode); err != nil {
			panic(fmt.Sprintf("failed to synchronise blocks: %v", err))
		}
	}()
	<-starting

	checkProgress(t, tester.downloader, "initial", ethereum.SyncProgress{
		HighestBlock: uint64(len(chainA.blocks) - 1),
	})
	progress <- struct{}{}
	pending.Wait()

	// Simulate a successful sync above the fork
	tester.downloader.syncStatsChainOrigin = tester.downloader.syncStatsChainHeight

	// Synchronise with the second fork and check progress resets
	tester.newPeer("fork B", protocol, chainB.blocks[1:])
	pending.Add(1)
	go func() {
		defer pending.Done()
		if err := tester.sync("fork B", nil, mode); err != nil {
			panic(fmt.Sprintf("failed to synchronise blocks: %v", err))
		}
	}()
	<-starting
	checkProgress(t, tester.downloader, "forking", ethereum.SyncProgress{
		StartingBlock: uint64(len(testChainBase.blocks)) - 1,
		CurrentBlock:  uint64(len(chainA.blocks) - 1),
		HighestBlock:  uint64(len(chainB.blocks) - 1),
	})

	// Check final progress after successful sync
	progress <- struct{}{}
	pending.Wait()
	checkProgress(t, tester.downloader, "final", ethereum.SyncProgress{
		StartingBlock: uint64(len(testChainBase.blocks)) - 1,
		CurrentBlock:  uint64(len(chainB.blocks) - 1),
		HighestBlock:  uint64(len(chainB.blocks) - 1),
	})
}

// Tests that if synchronisation is aborted due to some failure, then the progress
// origin is not updated in the next sync cycle, as it should be considered the
// continuation of the previous sync and not a new instance.
func TestFailedSyncProgress66Full(t *testing.T)  { testFailedSyncProgress(t, eth.ETH66, FullSync) }
func TestFailedSyncProgress66Snap(t *testing.T)  { testFailedSyncProgress(t, eth.ETH66, SnapSync) }
func TestFailedSyncProgress66Light(t *testing.T) { testFailedSyncProgress(t, eth.ETH66, LightSync) }
func TestFailedSyncProgress67Full(t *testing.T)  { testFailedSyncProgress(t, eth.ETH67, FullSync) }
func TestFailedSyncProgress67Snap(t *testing.T)  { testFailedSyncProgress(t, eth.ETH67, SnapSync) }
func TestFailedSyncProgress67Light(t *testing.T) { testFailedSyncProgress(t, eth.ETH67, LightSync) }

func testFailedSyncProgress(t *testing.T, protocol uint, mode SyncMode) {
	tester := newTester(t)
	defer tester.terminate()

	chain := testChainBase.shorten(blockCacheMaxItems - 15)

	// Set a sync init hook to catch progress changes
	starting := make(chan struct{})
	progress := make(chan struct{})

	tester.downloader.syncInitHook = func(origin, latest uint64) {
		starting <- struct{}{}
		<-progress
	}
	checkProgress(t, tester.downloader, "pristine", ethereum.SyncProgress{})

	// Attempt a full sync with a faulty peer
	missing := len(chain.blocks)/2 - 1

	faulter := tester.newPeer("faulty", protocol, chain.blocks[1:])
	faulter.withholdHeaders[chain.blocks[missing].Hash()] = struct{}{}

	pending := new(sync.WaitGroup)
	pending.Add(1)
	go func() {
		defer pending.Done()
		if err := tester.sync("faulty", nil, mode); err == nil {
			panic("succeeded faulty synchronisation")
		}
	}()
	<-starting
	checkProgress(t, tester.downloader, "initial", ethereum.SyncProgress{
		HighestBlock: uint64(len(chain.blocks) - 1),
	})
	progress <- struct{}{}
	pending.Wait()
	afterFailedSync := tester.downloader.Progress()

	// Synchronise with a good peer and check that the progress origin remind the same
	// after a failure
	tester.newPeer("valid", protocol, chain.blocks[1:])
	pending.Add(1)
	go func() {
		defer pending.Done()
		if err := tester.sync("valid", nil, mode); err != nil {
			panic(fmt.Sprintf("failed to synchronise blocks: %v", err))
		}
	}()
	<-starting
	checkProgress(t, tester.downloader, "completing", afterFailedSync)

	// Check final progress after successful sync
	progress <- struct{}{}
	pending.Wait()
	checkProgress(t, tester.downloader, "final", ethereum.SyncProgress{
		CurrentBlock: uint64(len(chain.blocks) - 1),
		HighestBlock: uint64(len(chain.blocks) - 1),
	})
}

// Tests that if an attacker fakes a chain height, after the attack is detected,
// the progress height is successfully reduced at the next sync invocation.
func TestFakedSyncProgress66Full(t *testing.T)  { testFakedSyncProgress(t, eth.ETH66, FullSync) }
func TestFakedSyncProgress66Snap(t *testing.T)  { testFakedSyncProgress(t, eth.ETH66, SnapSync) }
func TestFakedSyncProgress66Light(t *testing.T) { testFakedSyncProgress(t, eth.ETH66, LightSync) }
func TestFakedSyncProgress67Full(t *testing.T)  { testFakedSyncProgress(t, eth.ETH67, FullSync) }
func TestFakedSyncProgress67Snap(t *testing.T)  { testFakedSyncProgress(t, eth.ETH67, SnapSync) }
func TestFakedSyncProgress67Light(t *testing.T) { testFakedSyncProgress(t, eth.ETH67, LightSync) }

func testFakedSyncProgress(t *testing.T, protocol uint, mode SyncMode) {
	tester := newTester(t)
	defer tester.terminate()

	chain := testChainBase.shorten(blockCacheMaxItems - 15)

	// Set a sync init hook to catch progress changes
	starting := make(chan struct{})
	progress := make(chan struct{})
	tester.downloader.syncInitHook = func(origin, latest uint64) {
		starting <- struct{}{}
		<-progress
	}
	checkProgress(t, tester.downloader, "pristine", ethereum.SyncProgress{})

	// Create and sync with an attacker that promises a higher chain than available.
	attacker := tester.newPeer("attack", protocol, chain.blocks[1:])
	numMissing := 5
	for i := len(chain.blocks) - 2; i > len(chain.blocks)-numMissing; i-- {
		attacker.withholdHeaders[chain.blocks[i].Hash()] = struct{}{}
	}
	pending := new(sync.WaitGroup)
	pending.Add(1)
	go func() {
		defer pending.Done()
		if err := tester.sync("attack", nil, mode); err == nil {
			panic("succeeded attacker synchronisation")
		}
	}()
	<-starting
	checkProgress(t, tester.downloader, "initial", ethereum.SyncProgress{
		HighestBlock: uint64(len(chain.blocks) - 1),
	})
	progress <- struct{}{}
	pending.Wait()
	afterFailedSync := tester.downloader.Progress()

	// it is no longer valid to sync to a lagging peer
	laggingChain := chain.shorten(800 / 2)
	tester.newPeer("lagging", protocol, laggingChain.blocks[1:])
	pending.Add(1)
	go func() {
		defer pending.Done()
		if err := tester.sync("lagging", nil, mode); err != errLaggingPeer {
			panic(fmt.Sprintf("unexpected lagging synchronisation err:%v", err))
		}
	}()
	// lagging peer will return before syncInitHook, skip <-starting and progress <- struct{}{}
	checkProgress(t, tester.downloader, "lagging", ethereum.SyncProgress{
		CurrentBlock: afterFailedSync.CurrentBlock,
		HighestBlock: uint64(len(chain.blocks) - 1),
	})
	pending.Wait()

	// Synchronise with a good peer and check that the progress height has been increased to
	// the true value.
	validChain := chain.shorten(len(chain.blocks))
	tester.newPeer("valid", protocol, validChain.blocks[1:])
	pending.Add(1)

	go func() {
		defer pending.Done()
		if err := tester.sync("valid", nil, mode); err != nil {
			panic(fmt.Sprintf("failed to synchronise blocks: %v", err))
		}
	}()
	<-starting
	checkProgress(t, tester.downloader, "completing", ethereum.SyncProgress{
		CurrentBlock: afterFailedSync.CurrentBlock,
		HighestBlock: uint64(len(validChain.blocks) - 1),
	})
	// Check final progress after successful sync.
	progress <- struct{}{}
	pending.Wait()
	checkProgress(t, tester.downloader, "final", ethereum.SyncProgress{
		CurrentBlock: uint64(len(validChain.blocks) - 1),
		HighestBlock: uint64(len(validChain.blocks) - 1),
	})
}

func TestRemoteHeaderRequestSpan(t *testing.T) {
	testCases := []struct {
		remoteHeight uint64
		localHeight  uint64
		expected     []int
	}{
		// Remote is way higher. We should ask for the remote head and go backwards
		{1500, 1000,
			[]int{1323, 1339, 1355, 1371, 1387, 1403, 1419, 1435, 1451, 1467, 1483, 1499},
		},
		{15000, 13006,
			[]int{14823, 14839, 14855, 14871, 14887, 14903, 14919, 14935, 14951, 14967, 14983, 14999},
		},
		// Remote is pretty close to us. We don't have to fetch as many
		{1200, 1150,
			[]int{1149, 1154, 1159, 1164, 1169, 1174, 1179, 1184, 1189, 1194, 1199},
		},
		// Remote is equal to us (so on a fork with higher td)
		// We should get the closest couple of ancestors
		{1500, 1500,
			[]int{1497, 1499},
		},
		// We're higher than the remote! Odd
		{1000, 1500,
			[]int{997, 999},
		},
		// Check some weird edgecases that it behaves somewhat rationally
		{0, 1500,
			[]int{0, 2},
		},
		{6000000, 0,
			[]int{5999823, 5999839, 5999855, 5999871, 5999887, 5999903, 5999919, 5999935, 5999951, 5999967, 5999983, 5999999},
		},
		{0, 0,
			[]int{0, 2},
		},
	}
	reqs := func(from, count, span int) []int {
		var r []int
		num := from
		for len(r) < count {
			r = append(r, num)
			num += span + 1
		}
		return r
	}
	for i, tt := range testCases {
		from, count, span, max := calculateRequestSpan(tt.remoteHeight, tt.localHeight)
		data := reqs(int(from), count, span)

		if max != uint64(data[len(data)-1]) {
			t.Errorf("test %d: wrong last value %d != %d", i, data[len(data)-1], max)
		}
		failed := false
		if len(data) != len(tt.expected) {
			failed = true
			t.Errorf("test %d: length wrong, expected %d got %d", i, len(tt.expected), len(data))
		} else {
			for j, n := range data {
				if n != tt.expected[j] {
					failed = true
					break
				}
			}
		}
		if failed {
			res := strings.ReplaceAll(fmt.Sprint(data), " ", ",")
			exp := strings.ReplaceAll(fmt.Sprint(tt.expected), " ", ",")
			t.Logf("got: %v\n", res)
			t.Logf("exp: %v\n", exp)
			t.Errorf("test %d: wrong values", i)
		}
	}
}

// Tests that peers below a pre-configured checkpoint block are prevented from
// being fast-synced from, avoiding potential cheap eclipse attacks.
func TestBeaconSync66Full(t *testing.T) { testBeaconSync(t, eth.ETH66, FullSync) }
func TestBeaconSync66Snap(t *testing.T) { testBeaconSync(t, eth.ETH66, SnapSync) }

func testBeaconSync(t *testing.T, protocol uint, mode SyncMode) {
	//log.Root().SetHandler(log.LvlFilterHandler(log.LvlInfo, log.StreamHandler(os.Stderr, log.TerminalFormat(true))))

	var cases = []struct {
		name  string // The name of testing scenario
		local int    // The length of local chain(canonical chain assumed), 0 means genesis is the head
	}{
		{name: "Beacon sync since genesis", local: 0},
		{name: "Beacon sync with short local chain", local: 1},
		{name: "Beacon sync with long local chain", local: blockCacheMaxItems - 15 - fsMinFullBlocks/2},
		{name: "Beacon sync with full local chain", local: blockCacheMaxItems - 15 - 1},
	}
	for _, c := range cases {
		t.Run(c.name, func(t *testing.T) {
			success := make(chan struct{})
			tester := newTesterWithNotification(t, func() {
				close(success)
			})
			defer tester.terminate()

			chain := testChainBase.shorten(blockCacheMaxItems - 15)
			tester.newPeer("peer", protocol, chain.blocks[1:])

			// Build the local chain segment if it's required
			if c.local > 0 {
				tester.chain.InsertChain(chain.blocks[1 : c.local+1])
			}
			if err := tester.downloader.BeaconSync(mode, chain.blocks[len(chain.blocks)-1].Header(), nil); err != nil {
				t.Fatalf("Failed to beacon sync chain %v %v", c.name, err)
			}
			select {
			case <-success:
				// Ok, downloader fully cancelled after sync cycle
				if bs := int(tester.chain.CurrentBlock().Number.Uint64()) + 1; bs != len(chain.blocks) {
					t.Fatalf("synchronised blocks mismatch: have %v, want %v", bs, len(chain.blocks))
				}
			case <-time.NewTimer(time.Second * 3).C:
				t.Fatalf("Failed to sync chain in three seconds")
			}
		})
	}
}<|MERGE_RESOLUTION|>--- conflicted
+++ resolved
@@ -53,14 +53,6 @@
 }
 
 // newTester creates a new downloader test mocker.
-<<<<<<< HEAD
-func newTester() *downloadTester {
-	freezer, err := ioutil.TempDir("", "")
-	if err != nil {
-		panic(err)
-	}
-	db, err := rawdb.NewDatabaseWithFreezer(rawdb.NewMemoryDatabase(), freezer, "", false, false, false, false, true)
-=======
 func newTester(t *testing.T) *downloadTester {
 	return newTesterWithNotification(t, nil)
 }
@@ -68,8 +60,7 @@
 // newTester creates a new downloader test mocker.
 func newTesterWithNotification(t *testing.T, success func()) *downloadTester {
 	freezer := t.TempDir()
-	db, err := rawdb.NewDatabaseWithFreezer(rawdb.NewMemoryDatabase(), freezer, "", false)
->>>>>>> bed84606
+	db, err := rawdb.NewDatabaseWithFreezer(rawdb.NewMemoryDatabase(), freezer, "", false, false, false, false, true)
 	if err != nil {
 		panic(err)
 	}
@@ -90,7 +81,7 @@
 		chain:   chain,
 		peers:   make(map[string]*downloadTesterPeer),
 	}
-	tester.downloader = New(db, new(event.TypeMux), tester.chain, nil, tester.dropPeer, success)
+	tester.downloader = New(db, new(event.TypeMux), tester.chain, nil, tester.dropPeer)
 	return tester
 }
 
@@ -487,16 +478,10 @@
 	tester.newPeer("peer", protocol, testChainBase.blocks[1:])
 
 	// Wrap the importer to allow stepping
-<<<<<<< HEAD
-	blocked, proceed := uint32(0), make(chan struct{})
-	tester.downloader.chainInsertHook = func(results []*fetchResult, _ chan struct{}) {
-		atomic.StoreUint32(&blocked, uint32(len(results)))
-=======
 	var blocked atomic.Uint32
 	proceed := make(chan struct{})
 	tester.downloader.chainInsertHook = func(results []*fetchResult) {
 		blocked.Store(uint32(len(results)))
->>>>>>> bed84606
 		<-proceed
 	}
 	// Start a synchronisation concurrently
@@ -1049,7 +1034,7 @@
 		// Simulate a synchronisation and check the required result
 		tester.downloader.synchroniseMock = func(string, common.Hash) error { return tt.result }
 
-		tester.downloader.LegacySync(id, tester.chain.Genesis().Hash(), big.NewInt(1000), nil, FullSync)
+		tester.downloader.Synchronise(id, tester.chain.Genesis().Hash(), big.NewInt(1000), nil, FullSync)
 		if _, ok := tester.peers[id]; !ok != tt.drop {
 			t.Errorf("test %d: peer drop mismatch for %v: have %v, want %v", i, tt.result, !ok, tt.drop)
 		}
