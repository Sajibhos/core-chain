--- conflicted
+++ resolved
@@ -2011,11 +2011,7 @@
 	txReceipts := make([]map[string]interface{}, 0, len(txs))
 	for idx, receipt := range receipts {
 		tx := txs[idx]
-<<<<<<< HEAD
-		signer := types.MakeSigner(s.b.ChainConfig(), block.Number())
-=======
 		signer := types.MakeSigner(s.b.ChainConfig(), block.Number(), block.Time())
->>>>>>> 5e74ea65
 		from, _ := types.Sender(signer, tx)
 
 		fields := map[string]interface{}{
@@ -2031,10 +2027,7 @@
 			"logs":              receipt.Logs,
 			"logsBloom":         receipt.Bloom,
 			"type":              hexutil.Uint(tx.Type()),
-<<<<<<< HEAD
-=======
 			"effectiveGasPrice": (*hexutil.Big)(receipt.EffectiveGasPrice),
->>>>>>> 5e74ea65
 		}
 
 		// Assign receipt status or post state.
@@ -2112,10 +2105,7 @@
 		"logs":              receipt.Logs,
 		"logsBloom":         receipt.Bloom,
 		"type":              hexutil.Uint(tx.Type()),
-<<<<<<< HEAD
-=======
 		"effectiveGasPrice": (*hexutil.Big)(receipt.EffectiveGasPrice),
->>>>>>> 5e74ea65
 	}
 
 	// Assign receipt status or post state.
