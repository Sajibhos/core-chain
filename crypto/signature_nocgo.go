// Copyright 2017 The go-ethereum Authors
// This file is part of the go-ethereum library.
//
// The go-ethereum library is free software: you can redistribute it and/or modify
// it under the terms of the GNU Lesser General Public License as published by
// the Free Software Foundation, either version 3 of the License, or
// (at your option) any later version.
//
// The go-ethereum library is distributed in the hope that it will be useful,
// but WITHOUT ANY WARRANTY; without even the implied warranty of
// MERCHANTABILITY or FITNESS FOR A PARTICULAR PURPOSE. See the
// GNU Lesser General Public License for more details.
//
// You should have received a copy of the GNU Lesser General Public License
// along with the go-ethereum library. If not, see <http://www.gnu.org/licenses/>.

//go:build nacl || js || !cgo || gofuzz
// +build nacl js !cgo gofuzz

package crypto

import (
	"crypto/ecdsa"
	"crypto/elliptic"
	"errors"
	"fmt"

<<<<<<< HEAD
	btcec "github.com/btcsuite/btcd/btcec/v2"
=======
	"github.com/btcsuite/btcd/btcec/v2"
	btc_ecdsa "github.com/btcsuite/btcd/btcec/v2/ecdsa"
>>>>>>> 6587671e
)

// Ecrecover returns the uncompressed public key that created the given signature.
func Ecrecover(hash, sig []byte) ([]byte, error) {
	pub, err := sigToPub(hash, sig)
	if err != nil {
		return nil, err
	}
	bytes := pub.SerializeUncompressed()
	return bytes, err
}

func sigToPub(hash, sig []byte) (*btcec.PublicKey, error) {
	if len(sig) != SignatureLength {
		return nil, errors.New("invalid signature")
	}
	// Convert to btcec input format with 'recovery id' v at the beginning.
	btcsig := make([]byte, SignatureLength)
	btcsig[0] = sig[RecoveryIDOffset] + 27
	copy(btcsig[1:], sig)

	pub, _, err := btc_ecdsa.RecoverCompact(btcsig, hash)
	return pub, err
}

// SigToPub returns the public key that created the given signature.
func SigToPub(hash, sig []byte) (*ecdsa.PublicKey, error) {
	pub, err := sigToPub(hash, sig)
	if err != nil {
		return nil, err
	}
	return pub.ToECDSA(), nil
}

// Sign calculates an ECDSA signature.
//
// This function is susceptible to chosen plaintext attacks that can leak
// information about the private key that is used for signing. Callers must
// be aware that the given hash cannot be chosen by an adversary. Common
// solution is to hash any input before calculating the signature.
//
// The produced signature is in the [R || S || V] format where V is 0 or 1.
func Sign(hash []byte, prv *ecdsa.PrivateKey) ([]byte, error) {
	if len(hash) != 32 {
		return nil, fmt.Errorf("hash is required to be exactly 32 bytes (%d)", len(hash))
	}
	if prv.Curve != btcec.S256() {
		return nil, fmt.Errorf("private key curve is not secp256k1")
	}
	// ecdsa.PrivateKey -> btcec.PrivateKey
	var priv btcec.PrivateKey
	if overflow := priv.Key.SetByteSlice(prv.D.Bytes()); overflow || priv.Key.IsZero() {
		return nil, fmt.Errorf("invalid private key")
	}
	defer priv.Zero()
	sig, err := btc_ecdsa.SignCompact(&priv, hash, false) // ref uncompressed pubkey
	if err != nil {
		return nil, err
	}
	// Convert to Ethereum signature format with 'recovery id' v at the end.
	v := sig[0] - 27
	copy(sig, sig[1:])
	sig[RecoveryIDOffset] = v
	return sig, nil
}

// VerifySignature checks that the given public key created signature over hash.
// The public key should be in compressed (33 bytes) or uncompressed (65 bytes) format.
// The signature should have the 64 byte [R || S] format.
func VerifySignature(pubkey, hash, signature []byte) bool {
	if len(signature) != 64 {
		return false
	}
	var r, s btcec.ModNScalar
	if r.SetByteSlice(signature[:32]) {
		return false // overflow
	}
	if s.SetByteSlice(signature[32:]) {
		return false
	}
	sig := btc_ecdsa.NewSignature(&r, &s)
	key, err := btcec.ParsePubKey(pubkey)
	if err != nil {
		return false
	}
	// Reject malleable signatures. libsecp256k1 does this check but btcec doesn't.
	if s.IsOverHalfOrder() {
		return false
	}
	return sig.Verify(hash, key)
}

// DecompressPubkey parses a public key in the 33-byte compressed format.
func DecompressPubkey(pubkey []byte) (*ecdsa.PublicKey, error) {
	if len(pubkey) != 33 {
		return nil, errors.New("invalid compressed public key length")
	}
	key, err := btcec.ParsePubKey(pubkey)
	if err != nil {
		return nil, err
	}
	return key.ToECDSA(), nil
}

// CompressPubkey encodes a public key to the 33-byte compressed format. The
// provided PublicKey must be valid. Namely, the coordinates must not be larger
// than 32 bytes each, they must be less than the field prime, and it must be a
// point on the secp256k1 curve. This is the case for a PublicKey constructed by
// elliptic.Unmarshal (see UnmarshalPubkey), or by ToECDSA and ecdsa.GenerateKey
// when constructing a PrivateKey.
func CompressPubkey(pubkey *ecdsa.PublicKey) []byte {
	// NOTE: the coordinates may be validated with
	// btcec.ParsePubKey(FromECDSAPub(pubkey))
	var x, y btcec.FieldVal
	x.SetByteSlice(pubkey.X.Bytes())
	y.SetByteSlice(pubkey.Y.Bytes())
	return btcec.NewPublicKey(&x, &y).SerializeCompressed()
}

// S256 returns an instance of the secp256k1 curve.
func S256() elliptic.Curve {
	return btcec.S256()
}<|MERGE_RESOLUTION|>--- conflicted
+++ resolved
@@ -25,12 +25,8 @@
 	"errors"
 	"fmt"
 
-<<<<<<< HEAD
-	btcec "github.com/btcsuite/btcd/btcec/v2"
-=======
 	"github.com/btcsuite/btcd/btcec/v2"
 	btc_ecdsa "github.com/btcsuite/btcd/btcec/v2/ecdsa"
->>>>>>> 6587671e
 )
 
 // Ecrecover returns the uncompressed public key that created the given signature.
