--- conflicted
+++ resolved
@@ -23,10 +23,6 @@
 TESTNET_ZIP_SUM="$(checksum ./testnet.zip)"
 LINUX_BIN_SUM="$(checksum ./linux/geth)"
 MAC_BIN_SUM="$(checksum ./macos/geth)"
-<<<<<<< HEAD
-WINDOWS_BIN_SUM="$(checksum ./windows/geth.exe)"
-=======
->>>>>>> 0669b440
 OUTPUT=$(cat <<-END
 ## Changelog\n
 ${CHANGE_LOG}\n
@@ -37,10 +33,6 @@
 | testnet.zip | ${TESTNET_ZIP_SUM} |\n
 | geth_linux | ${LINUX_BIN_SUM} |\n
 | geth_mac  | ${MAC_BIN_SUM} |\n
-<<<<<<< HEAD
-| geth_windows  | ${WINDOWS_BIN_SUM} |\n
-=======
->>>>>>> 0669b440
 END
 )
 
